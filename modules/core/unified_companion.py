--- conflicted
+++ resolved
@@ -1387,7 +1387,6 @@
             }
         }
 
-<<<<<<< HEAD
     async def end_session(self, user_id: str) -> Dict[str, str]:
         """Generate goodbye when a session ends."""
         self.goodbye_manager.mark_session_end(user_id)
@@ -1396,22 +1395,6 @@
         reflection = self.goodbye_manager.generate_reflection(emotional_state)
         goodbye = self.goodbye_manager.generate_goodbye(user_id)
         return {"reflection": reflection, "goodbye": goodbye}
-=======
-    async def generate_graceful_goodbye(self, user_id: str) -> str:
-        """Generate a poetic, emotionally complete session closing."""
-        interaction_state = self.interaction_states.get(user_id)
-        if interaction_state:
-            duration = (datetime.now() - interaction_state.last_interaction).seconds
-        else:
-            duration = 0
-
-        goodbye = (
-            "Our time together pauses here, but the connection lingers. "
-            f"We've shared {interaction_state.interaction_count if interaction_state else 0} moments "
-            f"over the last {duration} seconds. Until next time, may your path be gentle."
-        )
-        return goodbye
->>>>>>> df0c62c5
     
     async def get_interaction_summary(self, user_id: str) -> Dict[str, Any]:
         """Get summary of user's interaction patterns and adaptive profile"""
