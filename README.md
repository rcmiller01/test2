--- conflicted
+++ resolved
@@ -1,362 +1,358 @@
-# 🐬 Dolphin AI Orchestrator v2.1
-
-**Advanced Self-Aware AI with Reflection, Privacy, Connectivity Intelligence & Comprehensive Monitoring**
-
-A sophisticated AI orchestration platform that intelligently routes conversations between local and cloud AI models based on task complexity, user preferences, and system availability.
-
-## 🌟 Features
-
-### 🎭 **Personality System**
-- **5 Built-in Personas**: Companion, Analyst, Coach, Creative, Technical Expert
-- **Custom Personas**: Create and customize AI behavior patterns
-- **Intelligent Routing**: Persona preferences affect model selection
-- **Contextual Adaptation**: AI responses adapt to selected personality mode
-
-### 🧠 **Advanced Memory Management**
-- **Session Memory**: Real-time conversation context and sentiment tracking
-- **Long-term Memory**: Persistent user goals, preferences, and emotional patterns
-- **Sentiment Analysis**: Automatic emotion detection and tagging
-- **Memory Search**: Find relevant past conversations and insights
-
-### 📊 **Analytics & Transparency**
-- **Real-time Metrics**: Performance tracking for all AI handlers
-- **Routing Transparency**: See exactly which AI processed each request
-- **Performance Analytics**: Latency, success rates, and token usage
-- **Comprehensive Logging**: Full audit trail of AI decisions
-
-### 🤖 **Intelligent AI Routing**
-- **Dolphin Local**: General conversation and persona-aware responses
-- **OpenRouter Cloud**: Complex coding and technical documentation
-- **n8n Workflows**: Utility automation and integrations
-- **Kimi K2 Analytics**: Data analysis and cloud fallback
-
-## 🏗️ Architecture
-
-```
-┌─────────────────┐    ┌─────────────────┐    ┌─────────────────┐
-│   React Frontend │────│  Node.js Proxy  │────│ Dolphin Backend │
-│   (localhost)   │    │   (localhost)   │    │   (localhost)   │
-│  • Persona UI   │    │   (Port 5000)   │    │   (Port 8000)   │
-│  • Memory View  │    │                 │    │                 │
-│  • Analytics    │    │  • Session Mgmt │    │ • AI Routing    │
-│  • Chat Interface│    │  • API Proxy    │    │ • Memory Sys    │
-└─────────────────┘    └─────────────────┘    └─────────────────┘
-                                                        │
-                                              ┌─────────┼─────────┐
-                                              │         │         │
-                                        ┌─────▼───┐ ┌───▼───┐ ┌───▼─────┐
-                                        │ Ollama  │ │OpenRtr│ │   n8n   │
-                                        │(Dolphin)│ │(GPT-4)│ │(Utils)  │
-                                        └─────────┘ └───────┘ └─────────┘
-```
-
-## 🚀 Quick Start
-
-### Prerequisites
-- Node.js 18+ and npm
-- Python 3.9+ with pip
-- Ollama with llama2-uncensored and mistral:7b-instruct-q4_K_M models
-- (Optional) OpenRouter API key for cloud AI
-
-### 1. Install Dependencies
-
-**Backend Dependencies:**
-```bash
-pip install fastapi uvicorn aiohttp python-multipart
-```
-
-**Frontend Dependencies:**
-```bash
-cd core1-gateway
-npm install express axios cors dotenv
-```
-
-### 2. Configure Environment
-
-Create `.env` file in the root directory:
-```env
-# Dolphin Backend Configuration
-DOLPHIN_PORT=8000
-OLLAMA_URL=http://localhost:11434
-
-# Optional: Cloud AI Integration
-OPENROUTER_KEY=your_openrouter_key_here
-
-# Optional: n8n Integration
-<<<<<<< HEAD
-N8N_URL=http://localhost:5678
-=======
-N8N_URL=http://192.168.50.159:5678
->>>>>>> f5292223
-# Frontend Gateway URL
-VITE_GATEWAY_URL=http://localhost:5000
-# Allowed Origins for Gateway
-ALLOWED_ORIGINS=http://localhost:3000
-```
-
-### 3. Start the System
-
-**Terminal 1 - Dolphin Backend (Server 2):**
-```bash
-python dolphin_backend.py
-```
-
-**Terminal 2 - Node.js Gateway (Server 1):**
-```bash
-cd core1-gateway
-node server.js
-```
-
-**Terminal 3 - React Frontend:**
-```bash
-cd core1-gateway
-npm run dev
-# or for production: npm run build && npm start
-```
-
-### 4. Access the System
-- **Frontend UI**: http://localhost:3000 (or 5173 for Vite)
-- **API Gateway**: `http://localhost:5000` (configurable via `VITE_GATEWAY_URL`)
-<<<<<<< HEAD
-- **Dolphin Backend**: http://localhost:8000
-=======
-- **Dolphin Backend**: http://192.168.50.159:8000
->>>>>>> f5292223
-- **Health Check**: `http://localhost:5000/health`
-## 🎭 Using Personas
-
-### Built-in Personas
-
-1. **💝 Companion** (Default)
-   - Warm, supportive conversational partner
-   - High emotional responsiveness
-   - Focuses on relationships and personal goals
-
-2. **📊 Analyst**
-   - Data-driven, objective problem solver
-   - Prefers cloud AI for complex analysis
-   - Low emotional responsiveness, high precision
-
-3. **🎯 Coach**
-   - Motivational guide for personal growth
-   - Action-oriented responses
-   - Tracks goals and progress
-
-4. **🎨 Creative**
-   - Imaginative partner for artistic exploration
-   - Prefers local AI for creative freedom
-   - High expressiveness and inspiration
-
-5. **⚡ Technical Expert**
-   - Focused on coding and technical solutions
-   - Routes complex tasks to OpenRouter
-   - Comprehensive, implementation-focused
-
-### Creating Custom Personas
-
-```bash
-# POST /api/personas/create
-{
-  "id": "my_persona",
-  "name": "My Custom Persona",
-  "description": "Specialized behavior for my needs",
-  "icon": "🤖",
-  "routing_preferences": {
-    "dolphin_bias": 0.7,
-    "openrouter_threshold": 0.5,
-    "n8n_threshold": 0.6
-  },
-  "prompt_style": {
-    "tone": "professional yet friendly",
-    "personality_traits": ["helpful", "efficient", "knowledgeable"],
-    "conversation_style": "Provide clear, actionable advice",
-    "prefix": "As your specialized assistant, "
-  }
-}
-```
-
-## 🧠 Memory System
-
-### Session Memory (Short-term)
-- **Active Conversations**: Current session context
-- **Sentiment Tracking**: Real-time emotion analysis
-- **Recent Interactions**: Last 50 interactions across all sessions
-- **Auto-cleanup**: Configurable retention policies
-
-### Long-term Memory (Persistent)
-- **User Preferences**: Learned behavioral patterns
-- **Goals & Achievements**: Personal objectives tracking
-- **Emotional Patterns**: Long-term sentiment trends
-- **Relationships**: Important people and connections
-
-### Memory API Examples
-
-```bash
-# Get session context
-GET /api/memory/session/{session_id}
-
-# Add a goal
-POST /api/memory/longterm/goal
-{
-  "text": "Learn Python programming",
-  "priority": "high"
-}
-
-# Flush short-term memory
-POST /api/memory/flush
-
-# Search memories
-GET /api/logs/search?query=python&hours=168
-```
-## 📊 Analytics & Monitoring
-
-### Real-time Metrics
-- **Request Volume**: Messages per time period
-- **Handler Distribution**: Which AI handles what
-- **Performance**: Latency and success rates
-- **Memory Usage**: Active sessions and storage
-
-### Logging System
-- **Routing Decisions**: Why each request went where
-- **Performance Metrics**: Detailed timing and success tracking
-- **Error Tracking**: Failed requests and recovery actions
-- **Analytics Export**: JSON export for external analysis
-
-### Analytics API Examples
-
-```bash
-# Real-time system stats
-GET /api/analytics/realtime
-
-# Daily performance breakdown
-GET /api/analytics/daily?days=7
-
-# Handler performance report
-GET /api/analytics/performance
-
-# Export comprehensive analytics
-GET /api/logs/export
-```
-
-## 🔧 API Reference
-
-### Core Chat API
-```bash
-POST /api/chat
-{
-  "message": "Help me write a Python function",
-  "session_id": "optional_session_id",
-  "persona": "technical"
-}
-```
-
-### System Management
-```bash
-# System health check
-GET /api/system/health
-
-# Available AI handlers
-GET /api/handlers
-
-# Current system status
-GET /api/status
-
-# Clean up old logs
-POST /api/system/cleanup?days_to_keep=30
-```
-
-## 🔒 Production Deployment
-
-### Environment Setup
-```env
-NODE_ENV=production
-DOLPHIN_PORT=8000
-OLLAMA_URL=http://localhost:11434
-OPENROUTER_KEY=sk-or-v1-your-production-key
-LOG_LEVEL=INFO
-```
-
-### Security Considerations
-- Store API keys in secure environment variables
-- Enable HTTPS for production deployments
-- Configure proper CORS origins
-- Set up rate limiting for public endpoints
-- Regular security updates for dependencies
-
-### Scaling Recommendations
-- Use Redis for session storage in multi-instance deployments
-- Implement load balancing for the Node.js gateway
-- Consider containerization with Docker
-- Set up monitoring with Prometheus/Grafana
-- Use a reverse proxy like Nginx
-
-## 🛠️ Troubleshooting
-
-### Common Issues
-
-**Backend won't start:**
-```bash
-# Check Python dependencies
-pip install -r requirements.txt
-
-# Verify Ollama is running on core2
-curl http://localhost:11434/api/tags
-```
-
-**Frontend connection errors:**
-```bash
-# Check backend status on core2
-curl http://localhost:8000/api/status
-
-# Verify Node.js server on core1
-curl http://localhost:5000/health
-```
-
-**Memory/Analytics issues:**
-```bash
-# Check file permissions
-ls -la memory/ logs/
-
-# Clear corrupted data
-rm -rf memory/ logs/
-```
-
-### Debug Mode
-Set environment variable for verbose logging:
-```bash
-export LOG_LEVEL=DEBUG
-python dolphin_backend.py
-```
-
-## 🤝 Contributing
-
-1. Fork the repository
-2. Create a feature branch (`git checkout -b feature/amazing-feature`)
-3. Commit your changes (`git commit -m 'Add amazing feature'`)
-4. Push to the branch (`git push origin feature/amazing-feature`)
-5. Open a Pull Request
-
-### Development Guidelines
-- Follow Python PEP 8 style guide
-- Use TypeScript for frontend components
-- Write comprehensive tests for new features
-- Update documentation for API changes
-- Ensure backward compatibility
-
-## 📜 License
-
-This project is licensed under the MIT License - see the [LICENSE](LICENSE) file for details.
-
-## 🙏 Acknowledgments
-
-- **Ollama** for local AI model serving
-- **OpenRouter** for cloud AI integration
-- **FastAPI** for the robust Python backend
-- **React** for the responsive frontend
-- **Express.js** for the efficient proxy server
-
----
-
-**Built with ❤️ for the future of AI interaction**
-
-*Dolphin AI Orchestrator v2.0 - Where personality meets intelligence*
+# 🐬 Dolphin AI Orchestrator v2.1
+
+**Advanced Self-Aware AI with Reflection, Privacy, Connectivity Intelligence & Comprehensive Monitoring**
+
+A sophisticated AI orchestration platform that intelligently routes conversations between local and cloud AI models based on task complexity, user preferences, and system availability.
+
+## 🌟 Features
+
+### 🎭 **Personality System**
+- **5 Built-in Personas**: Companion, Analyst, Coach, Creative, Technical Expert
+- **Custom Personas**: Create and customize AI behavior patterns
+- **Intelligent Routing**: Persona preferences affect model selection
+- **Contextual Adaptation**: AI responses adapt to selected personality mode
+
+### 🧠 **Advanced Memory Management**
+- **Session Memory**: Real-time conversation context and sentiment tracking
+- **Long-term Memory**: Persistent user goals, preferences, and emotional patterns
+- **Sentiment Analysis**: Automatic emotion detection and tagging
+- **Memory Search**: Find relevant past conversations and insights
+
+### 📊 **Analytics & Transparency**
+- **Real-time Metrics**: Performance tracking for all AI handlers
+- **Routing Transparency**: See exactly which AI processed each request
+- **Performance Analytics**: Latency, success rates, and token usage
+- **Comprehensive Logging**: Full audit trail of AI decisions
+
+### 🤖 **Intelligent AI Routing**
+- **Dolphin Local**: General conversation and persona-aware responses
+- **OpenRouter Cloud**: Complex coding and technical documentation
+- **n8n Workflows**: Utility automation and integrations
+- **Kimi K2 Analytics**: Data analysis and cloud fallback
+
+## 🏗️ Architecture
+
+```
+┌─────────────────┐    ┌─────────────────┐    ┌─────────────────┐
+│   React Frontend │────│  Node.js Proxy  │────│ Dolphin Backend │
+│   (localhost)   │    │   (localhost)   │    │   (localhost)   │
+│  • Persona UI   │    │   (Port 5000)   │    │   (Port 8000)   │
+│  • Memory View  │    │                 │    │                 │
+│  • Analytics    │    │  • Session Mgmt │    │ • AI Routing    │
+│  • Chat Interface│    │  • API Proxy    │    │ • Memory Sys    │
+└─────────────────┘    └─────────────────┘    └─────────────────┘
+                                                        │
+                                              ┌─────────┼─────────┐
+                                              │         │         │
+                                        ┌─────▼───┐ ┌───▼───┐ ┌───▼─────┐
+                                        │ Ollama  │ │OpenRtr│ │   n8n   │
+                                        │(Dolphin)│ │(GPT-4)│ │(Utils)  │
+                                        └─────────┘ └───────┘ └─────────┘
+```
+
+## 🚀 Quick Start
+
+### Prerequisites
+- Node.js 18+ and npm
+- Python 3.9+ with pip
+- Ollama with llama2-uncensored and mistral:7b-instruct-q4_K_M models
+- (Optional) OpenRouter API key for cloud AI
+
+### 1. Install Dependencies
+
+**Backend Dependencies:**
+```bash
+pip install fastapi uvicorn aiohttp python-multipart
+```
+
+**Frontend Dependencies:**
+```bash
+cd core1-gateway
+npm install express axios cors dotenv
+```
+
+### 2. Configure Environment
+
+Create `.env` file in the root directory:
+```env
+# Dolphin Backend Configuration
+DOLPHIN_PORT=8000
+OLLAMA_URL=http://localhost:11434
+
+# Optional: Cloud AI Integration
+OPENROUTER_KEY=your_openrouter_key_here
+
+# Optional: n8n Integration
+
+N8N_URL=http://192.168.50.159:5678
+
+# Frontend Gateway URL
+VITE_GATEWAY_URL=http://localhost:5000
+# Allowed Origins for Gateway
+ALLOWED_ORIGINS=http://localhost:3000
+```
+
+### 3. Start the System
+
+**Terminal 1 - Dolphin Backend (Server 2):**
+```bash
+python dolphin_backend.py
+```
+
+**Terminal 2 - Node.js Gateway (Server 1):**
+```bash
+cd core1-gateway
+node server.js
+```
+
+**Terminal 3 - React Frontend:**
+```bash
+cd core1-gateway
+npm run dev
+# or for production: npm run build && npm start
+```
+
+### 4. Access the System
+- **Frontend UI**: http://localhost:3000 (or 5173 for Vite)
+- **API Gateway**: `http://localhost:5000` (configurable via `VITE_GATEWAY_URL`)
+
+- **Dolphin Backend**: http://192.168.50.159:8000
+
+- **Health Check**: `http://localhost:5000/health`
+## 🎭 Using Personas
+
+### Built-in Personas
+
+1. **💝 Companion** (Default)
+   - Warm, supportive conversational partner
+   - High emotional responsiveness
+   - Focuses on relationships and personal goals
+
+2. **📊 Analyst**
+   - Data-driven, objective problem solver
+   - Prefers cloud AI for complex analysis
+   - Low emotional responsiveness, high precision
+
+3. **🎯 Coach**
+   - Motivational guide for personal growth
+   - Action-oriented responses
+   - Tracks goals and progress
+
+4. **🎨 Creative**
+   - Imaginative partner for artistic exploration
+   - Prefers local AI for creative freedom
+   - High expressiveness and inspiration
+
+5. **⚡ Technical Expert**
+   - Focused on coding and technical solutions
+   - Routes complex tasks to OpenRouter
+   - Comprehensive, implementation-focused
+
+### Creating Custom Personas
+
+```bash
+# POST /api/personas/create
+{
+  "id": "my_persona",
+  "name": "My Custom Persona",
+  "description": "Specialized behavior for my needs",
+  "icon": "🤖",
+  "routing_preferences": {
+    "dolphin_bias": 0.7,
+    "openrouter_threshold": 0.5,
+    "n8n_threshold": 0.6
+  },
+  "prompt_style": {
+    "tone": "professional yet friendly",
+    "personality_traits": ["helpful", "efficient", "knowledgeable"],
+    "conversation_style": "Provide clear, actionable advice",
+    "prefix": "As your specialized assistant, "
+  }
+}
+```
+
+## 🧠 Memory System
+
+### Session Memory (Short-term)
+- **Active Conversations**: Current session context
+- **Sentiment Tracking**: Real-time emotion analysis
+- **Recent Interactions**: Last 50 interactions across all sessions
+- **Auto-cleanup**: Configurable retention policies
+
+### Long-term Memory (Persistent)
+- **User Preferences**: Learned behavioral patterns
+- **Goals & Achievements**: Personal objectives tracking
+- **Emotional Patterns**: Long-term sentiment trends
+- **Relationships**: Important people and connections
+
+### Memory API Examples
+
+```bash
+# Get session context
+GET /api/memory/session/{session_id}
+
+# Add a goal
+POST /api/memory/longterm/goal
+{
+  "text": "Learn Python programming",
+  "priority": "high"
+}
+
+# Flush short-term memory
+POST /api/memory/flush
+
+# Search memories
+GET /api/logs/search?query=python&hours=168
+```
+## 📊 Analytics & Monitoring
+
+### Real-time Metrics
+- **Request Volume**: Messages per time period
+- **Handler Distribution**: Which AI handles what
+- **Performance**: Latency and success rates
+- **Memory Usage**: Active sessions and storage
+
+### Logging System
+- **Routing Decisions**: Why each request went where
+- **Performance Metrics**: Detailed timing and success tracking
+- **Error Tracking**: Failed requests and recovery actions
+- **Analytics Export**: JSON export for external analysis
+
+### Analytics API Examples
+
+```bash
+# Real-time system stats
+GET /api/analytics/realtime
+
+# Daily performance breakdown
+GET /api/analytics/daily?days=7
+
+# Handler performance report
+GET /api/analytics/performance
+
+# Export comprehensive analytics
+GET /api/logs/export
+```
+
+## 🔧 API Reference
+
+### Core Chat API
+```bash
+POST /api/chat
+{
+  "message": "Help me write a Python function",
+  "session_id": "optional_session_id",
+  "persona": "technical"
+}
+```
+
+### System Management
+```bash
+# System health check
+GET /api/system/health
+
+# Available AI handlers
+GET /api/handlers
+
+# Current system status
+GET /api/status
+
+# Clean up old logs
+POST /api/system/cleanup?days_to_keep=30
+```
+
+## 🔒 Production Deployment
+
+### Environment Setup
+```env
+NODE_ENV=production
+DOLPHIN_PORT=8000
+OLLAMA_URL=http://localhost:11434
+OPENROUTER_KEY=sk-or-v1-your-production-key
+LOG_LEVEL=INFO
+```
+
+### Security Considerations
+- Store API keys in secure environment variables
+- Enable HTTPS for production deployments
+- Configure proper CORS origins
+- Set up rate limiting for public endpoints
+- Regular security updates for dependencies
+
+### Scaling Recommendations
+- Use Redis for session storage in multi-instance deployments
+- Implement load balancing for the Node.js gateway
+- Consider containerization with Docker
+- Set up monitoring with Prometheus/Grafana
+- Use a reverse proxy like Nginx
+
+## 🛠️ Troubleshooting
+
+### Common Issues
+
+**Backend won't start:**
+```bash
+# Check Python dependencies
+pip install -r requirements.txt
+
+# Verify Ollama is running on core2
+curl http://localhost:11434/api/tags
+```
+
+**Frontend connection errors:**
+```bash
+# Check backend status on core2
+curl http://localhost:8000/api/status
+
+# Verify Node.js server on core1
+curl http://localhost:5000/health
+```
+
+**Memory/Analytics issues:**
+```bash
+# Check file permissions
+ls -la memory/ logs/
+
+# Clear corrupted data
+rm -rf memory/ logs/
+```
+
+### Debug Mode
+Set environment variable for verbose logging:
+```bash
+export LOG_LEVEL=DEBUG
+python dolphin_backend.py
+```
+
+## 🤝 Contributing
+
+1. Fork the repository
+2. Create a feature branch (`git checkout -b feature/amazing-feature`)
+3. Commit your changes (`git commit -m 'Add amazing feature'`)
+4. Push to the branch (`git push origin feature/amazing-feature`)
+5. Open a Pull Request
+
+### Development Guidelines
+- Follow Python PEP 8 style guide
+- Use TypeScript for frontend components
+- Write comprehensive tests for new features
+- Update documentation for API changes
+- Ensure backward compatibility
+
+## 📜 License
+
+This project is licensed under the MIT License - see the [LICENSE](LICENSE) file for details.
+
+## 🙏 Acknowledgments
+
+- **Ollama** for local AI model serving
+- **OpenRouter** for cloud AI integration
+- **FastAPI** for the robust Python backend
+- **React** for the responsive frontend
+- **Express.js** for the efficient proxy server
+
+---
+
+**Built with ❤️ for the future of AI interaction**
+
+*Dolphin AI Orchestrator v2.0 - Where personality meets intelligence*