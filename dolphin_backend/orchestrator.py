
import asyncio
import logging
import os
import time
from datetime import datetime
from typing import Dict, Any, Optional, List

import aiohttp

from personality_system import PersonalitySystem
from memory_system import MemorySystem
from analytics_logger import AnalyticsLogger
from utils.preference_vote_store import PreferenceVoteStore
from handler_registry import handler_registry, HandlerState
from fallback_personas import get as get_fallback_persona
from judge_agent import JudgeAgent
from agents.n8n_agent import N8nAgent

# Advanced features

try:
    from reflection_engine import ReflectionEngine
    from connectivity_manager import ConnectivityManager
    from private_memory import PrivateMemoryManager
    from persona_instruction_manager import PersonaInstructionManager
    from mirror_mode import MirrorModeManager
    from system_metrics import MetricsCollector
    ADVANCED_FEATURES_AVAILABLE = True

except ImportError:
    ADVANCED_FEATURES_AVAILABLE = False

logger = logging.getLogger(__name__)

MCP_HOST = os.getenv("MCP_HOST", "http://localhost:8000")


async def route_to_mcp(task_request: Dict[str, Any]) -> Dict[str, Any]:
    """Send a structured task to the MCP server and return the response."""
    start = time.time()
    try:
        timeout = aiohttp.ClientTimeout(total=10)
        async with aiohttp.ClientSession(timeout=timeout) as session:
            async with session.post(
                f"{MCP_HOST}/api/mcp/route-task", json=task_request
            ) as resp:
                resp.raise_for_status()
                data = await resp.json()
                elapsed = int((time.time() - start) * 1000)
                logger.info(
                    f"MCP response: request_id={task_request.get('request_id')}, "
                    f"intent_type={task_request.get('intent_type')}, "
                    f"time_ms={elapsed}"
                )
                return data
    except Exception as e:
        logger.error(f"Error routing to MCP: {e}")
        return {"success": False, "error": str(e)}

class DolphinOrchestrator:
    """Dolphin orchestrator with personality, memory and analytics"""


    def __init__(self):
        self.ollama_url = os.getenv('OLLAMA_URL', 'http://localhost:11434')
        self.openrouter_key = os.getenv('OPENROUTER_KEY')
        self.n8n_url = os.getenv('N8N_URL', 'http://localhost:5678')

        # External agents
        self.n8n_agent = N8nAgent(self.n8n_url)


        # Model configuration
        self.primary_model = os.getenv('PRIMARY_MODEL', 'llama2-uncensored')
        self.fallback_model = os.getenv('FALLBACK_MODEL', 'mistral:7b-instruct-q4_K_M')

        # Initialize subsystems

        self.personality_system = PersonalitySystem()
        self.memory_system = MemorySystem()
        self.analytics_logger = AnalyticsLogger()
        self.preference_vote_store = PreferenceVoteStore()


        # Advanced features placeholders

        self.reflection_engine = None
        self.connectivity_manager = None
        self.private_memory_manager = None
        self.persona_instruction_manager = None
        self.mirror_mode_manager = None
        self.metrics_collector = None


        logger.info("🐬 Dolphin Orchestrator initialized")

    async def initialize_advanced_features(self):
        if not ADVANCED_FEATURES_AVAILABLE:
            logger.warning("Advanced features not available")
            return
        try:
            self.reflection_engine = ReflectionEngine(self.memory_system, self.analytics_logger)
            self.mirror_mode_manager = MirrorModeManager(self.analytics_logger)

            self.connectivity_manager = ConnectivityManager(
                self.analytics_logger,
                on_status_change=self._on_handler_status_change,
                mirror_mode_manager=self.mirror_mode_manager,
            )

            self.private_memory_manager = PrivateMemoryManager()
            self.persona_instruction_manager = PersonaInstructionManager()
            self.metrics_collector = MetricsCollector(self.analytics_logger)

            asyncio.create_task(self.reflection_engine.start_background_reflection())
            asyncio.create_task(self.connectivity_manager.start_monitoring())
            logger.info("Advanced features initialized")
        except Exception as e:
            logger.error(f"Error initializing advanced features: {e}")

    def _on_handler_status_change(self, status: Dict[str, Any]) -> None:
        logger.info(f"Handler status updated: {status.get('current_mode')}")

    async def _record_judgment(self, session_id: str, judgment: Dict[str, Any], persona: str, persona_token: Optional[str], request_id: str) -> None:

        try:
            self.memory_system.add_judgment(
                session_id,
                judgment,
                persona=persona,
                persona_token=persona_token,
            )
            self.analytics_logger.log_custom_event(
                "judgment",
                {"session_id": session_id, "judgment": judgment, "persona": persona, "request_id": request_id},
            )
        except Exception as e:
            logger.error(f"Error recording judgment: {e}")


    async def get_available_model(self, preferred_model: Optional[str] = None) -> str:

        try:
            async with aiohttp.ClientSession() as session:
                async with session.get(f"{self.ollama_url}/api/tags") as response:
                    if response.status == 200:
                        data = await response.json()
                        available_models = [model["name"] for model in data.get("models", [])]

                        if preferred_model and preferred_model in available_models:
                            return preferred_model
                        if self.primary_model in available_models:
                            return self.primary_model
                        if self.fallback_model in available_models:
                            logger.warning(
                                f"Primary model '{self.primary_model}' not available, using fallback '{self.fallback_model}'"
                            )
                            return self.fallback_model
                        if available_models:
                            return available_models[0]

                        raise Exception("No models available in Ollama")
                    else:
                        raise Exception(f"Failed to connect to Ollama: {response.status}")
        except Exception as e:
            logger.error(f"Error checking available models: {e}")

            return self.primary_model

    async def process_chat_request(self, request, persona_token: Optional[str] = None):
        start_time = time.time()
        request_id = None
        try:
            if request.persona:
                self.personality_system.set_persona(request.persona)
            current_persona = self.personality_system.get_current_persona()
            session_id = request.session_id or self.memory_system.create_session()
            session_context = self.memory_system.get_session_context(
                session_id, persona=current_persona["name"], persona_token=persona_token
            )

            enhanced_context = {
                **(request.context or {}),
                "session_context": session_context,
                "persona": current_persona["name"],
                "memory_focus": self.personality_system.get_memory_focus_areas()
            }

            route = await self.classify_task(request.message, enhanced_context)
            route = self.personality_system.adjust_routing_for_persona(route.__dict__)
            request_id = self.analytics_logger.log_routing_decision(
                request.dict(), route, current_persona["name"]
            )
            formatted_message = self.personality_system.format_prompt_with_persona(
                request.message, enhanced_context
            )

<<<<<<< HEAD
            intent_type = route.get("intent_type") or route.get("task_type")

            if route["handler"].lower() in ("utility", "agent"):
                task_payload = {
                    "intent_type": intent_type,
                    "payload": {
                        "message": request.message,
                        "context": enhanced_context,
                    },
                    "source": "dolphin",
                    "request_id": request_id,
                }
                logger.info(f"Routed to MCP: intent_type={intent_type}")
                mcp_start = time.time()
                mcp_result = await route_to_mcp(task_payload)
                mcp_latency = time.time() - mcp_start
                self.analytics_logger.log_performance_metrics(
                    request_id, "MCP", mcp_latency, mcp_result.get("success", False)
                )
                if mcp_result.get("success"):
                    return mcp_result
                logger.warning("MCP server unavailable, falling back to local handler")

            if route["handler"] == "OPENROUTER":
=======
            if route.get("task_type") in {"reminder", "calendar", "todo", "workflow"}:
                response_text = await self.handle_n8n_request(formatted_message, enhanced_context, task_type=route["task_type"])
            elif route["handler"] == "OPENROUTER":
>>>>>>> 401ad159
                response_text = await self.handle_openrouter_request(formatted_message, enhanced_context)
            elif route["handler"] == "N8N":
                response_text = await self.handle_n8n_request(formatted_message, enhanced_context)
            elif route["handler"] == "KIMI_K2":
                response_text = await self.handle_kimi_fallback(formatted_message, enhanced_context)

            else:
                response_text = await self.handle_dolphin_request(formatted_message, enhanced_context)
            response_text = apply_persona_filter(response_text, current_persona["name"])

            self.memory_system.add_message(
                session_id, request.message, "user",
                metadata={"persona": current_persona["name"], "request_id": request_id},
                persona=current_persona["name"], persona_token=persona_token
            )

            self.memory_system.add_message(
                session_id, response_text, "assistant",
                handler=route["handler"],
                metadata={"reasoning": route["reasoning"], "request_id": request_id},
                persona=current_persona["name"], persona_token=persona_token
            )

            judge = JudgeAgent()
            judgment = judge.evaluate(
                response_text,
                {
                    "session_context": session_context,
                    "persona": current_persona["name"],
                    "session_id": session_id,
                },
            )

            asyncio.create_task(
                self._record_judgment(session_id, judgment, current_persona["name"], persona_token, request_id)
            )
            latency = time.time() - start_time
            self.analytics_logger.log_performance_metrics(
                request_id, route["handler"], latency, True
            )
            return {
                "response": response_text,
                "handler": route["handler"],
                "reasoning": route["reasoning"],
                "metadata": {

                    "persona_applied": route.get("persona_applied", current_persona["name"]),
                    "confidence": route["confidence"],
                    "latency_seconds": round(latency, 3),
                    "session_message_count": session_context["total_messages"] + 1,
                    "sentiment_trend": session_context["sentiment_trend"]
                },

                "timestamp": datetime.now().isoformat(),
                "session_id": session_id,
                "persona_used": current_persona["name"],
                "judgment": judgment
            }
        except Exception as e:
            logger.error(f"Chat processing error: {e}")

            if request_id:
                latency = time.time() - start_time
                self.analytics_logger.log_performance_metrics(
                    request_id, "ERROR", latency, False, error_message=str(e)
                )

            return {
                "response": f"I encountered an error processing your request: {str(e)}",
                "handler": "ERROR",
                "reasoning": "Exception occurred during processing",
                "metadata": {"error": str(e), "timestamp": datetime.now().isoformat()},
                "timestamp": datetime.now().isoformat(),
                "session_id": request.session_id or "unknown",
                "persona_used": self.personality_system.get_current_persona()["name"],
                "judgment": None
            }

    async def classify_task(self, message: str, context: Optional[Dict] = None):
        classification_prompt = f"""Analyze this user message and determine the best handler:\n\nMessage: \"{message}\"\nContext: {json.dumps(context or {}, indent=2)}\n\nChoose from these handlers:\n1. DOLPHIN - General conversation, questions, explanations\n2. OPENROUTER - Complex coding, programming tasks, technical documentation\n3. N8N - Utilities like email, calendar, file operations, web scraping\n4. KIMI_K2 - Data analysis, analytics, when OpenRouter is unavailable\n\nRespond in JSON format:\n{{\n    \"task_type\": \"conversation|coding|utility|analytics\",\n    \"handler\": \"DOLPHIN|OPENROUTER|N8N|KIMI_K2\",\n    \"confidence\": 0.0-1.0,\n    \"reasoning\": \"Brief explanation of choice\"\n}}"""
        try:
            model_to_use = await self.get_available_model()

            async with aiohttp.ClientSession() as session:
                payload = {
                    "model": model_to_use,
                    "prompt": classification_prompt,
                    "stream": False
                }

                async with session.post(f"{self.ollama_url}/api/generate", json=payload) as response:
                    if response.status == 200:
                        result = await response.json()
                        data = json.loads(result.get("response", "{}"))
                        return data
                    else:
                        raise Exception(f"Ollama classification error: {response.status}")
        except Exception as e:
            logger.error(f"Classification error: {e}")
            return {"task_type": "conversation", "handler": "DOLPHIN", "confidence": 0.0, "reasoning": str(e)}

    async def handle_dolphin_request(self, message: str, context: Optional[Dict] = None) -> str:
        try:
            async with aiohttp.ClientSession() as session:
                payload = {"model": self.primary_model, "prompt": message, "stream": False}
                async with session.post(f"{self.ollama_url}/api/generate", json=payload) as response:
                    if response.status == 200:
                        result = await response.json()
                        return result.get("response", "")
                    else:
                        raise Exception(f"Ollama generation error: {response.status}")
        except Exception as e:
            logger.error(f"Dolphin request error: {e}")
            return f"Dolphin service unavailable. Error: {str(e)}"

    async def handle_openrouter_request(self, message: str, context: Optional[Dict] = None) -> str:
        if not self.openrouter_key:
            return "OpenRouter key not configured"
        try:
            headers = {"Authorization": f"Bearer {self.openrouter_key}"}
            async with aiohttp.ClientSession() as session:
                payload = {"model": "gpt-4", "prompt": message, "stream": False}
                async with session.post("https://openrouter.ai/api/v1/chat/completions", json=payload, headers=headers) as response:
                    if response.status == 200:
                        result = await response.json()
                        return result.get("choices", [{}])[0].get("message", {}).get("content", "")
                    else:
                        raise Exception(f"OpenRouter error: {response.status}")
        except Exception as e:
            logger.error(f"OpenRouter request error: {e}")
            return f"OpenRouter service unavailable. Error: {str(e)}"

    async def handle_n8n_request(self, message: str, context: Optional[Dict] = None, task_type: str = "workflow") -> str:
        """Send utility tasks to the n8n agent and fallback on failure."""
        payload = {"message": message, "context": context or {}}
        try:
            result = await self.n8n_agent.execute(task_type, payload)
            self.analytics_logger.log_custom_event(
                "n8n_task",
                {"task_type": task_type, "success": result.get("success", False)}
            )
            if result.get("success"):
                data = result.get("data", {})
                # n8n workflows may return {'message': 'text'} or generic data
                return data.get("message") or str(data)
            # Fallback to OpenRouter if configured
            if self.openrouter_key:
                return await self.handle_openrouter_request(message, context)
            return result.get("error", "Utility task failed")
        except Exception as e:
            logger.error(f"n8n request error: {e}")
            if self.openrouter_key:
                return await self.handle_openrouter_request(message, context)
            return f"Utility service temporarily unavailable. Error: {str(e)}"

    async def handle_kimi_fallback(self, message: str, context: Optional[Dict] = None) -> str:

        try:
            async with aiohttp.ClientSession() as session:
                payload = {
                    "model": "kimik2",
                    "prompt": f"Analytics mode - {message}",
                    "stream": False
                }

                async with session.post(f"{self.ollama_url}/api/generate", json=payload) as response:
                    if response.status == 200:
                        result = await response.json()
                        return f"[Analytics Mode] {result['response']}"
                    else:
                        raise Exception(f"Kimi API error: {response.status}")

        except Exception as e:
            logger.error(f"Kimi fallback error: {e}")
            return "All AI services are currently unavailable. Please try again later."

# Singleton orchestrator
<<<<<<< HEAD

=======
>>>>>>> 401ad159
orchestrator = DolphinOrchestrator()
<|MERGE_RESOLUTION|>--- conflicted
+++ resolved
@@ -195,8 +195,6 @@
             formatted_message = self.personality_system.format_prompt_with_persona(
                 request.message, enhanced_context
             )
-
-<<<<<<< HEAD
             intent_type = route.get("intent_type") or route.get("task_type")
 
             if route["handler"].lower() in ("utility", "agent"):
@@ -221,11 +219,6 @@
                 logger.warning("MCP server unavailable, falling back to local handler")
 
             if route["handler"] == "OPENROUTER":
-=======
-            if route.get("task_type") in {"reminder", "calendar", "todo", "workflow"}:
-                response_text = await self.handle_n8n_request(formatted_message, enhanced_context, task_type=route["task_type"])
-            elif route["handler"] == "OPENROUTER":
->>>>>>> 401ad159
                 response_text = await self.handle_openrouter_request(formatted_message, enhanced_context)
             elif route["handler"] == "N8N":
                 response_text = await self.handle_n8n_request(formatted_message, enhanced_context)
@@ -403,8 +396,6 @@
             return "All AI services are currently unavailable. Please try again later."
 
 # Singleton orchestrator
-<<<<<<< HEAD
-
-=======
->>>>>>> 401ad159
 orchestrator = DolphinOrchestrator()
+
+orchestrator = DolphinOrchestrator()
