// Core1 Frontend Server — Enhanced Proxy to Dolphin Backend v2.0
const express = require('express');
const axios = require('axios');
const cors = require('cors');
const fs = require('fs');
require('dotenv').config();

const app = express();
const PORT = process.env.PORT || 5000;
const DOLPHIN_BACKEND = process.env.DOLPHIN_BACKEND || 'http://localhost:8000';
const ALLOWED_ORIGINS = process.env.ALLOWED_ORIGINS || '*';


app.use(cors({ origin: ALLOWED_ORIGINS.split(',') }));

app.use(express.json());

<<<<<<< HEAD
// Anchor settings storage
const ANCHOR_SETTINGS_PATH = '../config/anchor_settings.json';
let anchorSettings = loadAnchorSettings();

/**
 * Load anchor settings from disk or return defaults.
 */
function loadAnchorSettings() {
  try {
    const data = fs.readFileSync(ANCHOR_SETTINGS_PATH, 'utf8');
    return JSON.parse(data);
  } catch {
    return {
      weights: {
        persona_continuity: 0.4,
        expression_accuracy: 0.3,
        response_depth: 0.2,
        memory_alignment: 0.1
      },
      signature: 'Emberveil-01',
      locked: false,
      last_updated: null
    };
  }
}

/**
 * Persist anchor settings to disk with timestamp.
 */
function saveAnchorSettings(settings) {
  anchorSettings = { ...settings, last_updated: new Date().toISOString() };
  fs.writeFileSync(
    ANCHOR_SETTINGS_PATH,
    JSON.stringify(anchorSettings, null, 2)
  );
}
=======
// Anchor settings router
const anchorRoutes = require('./api/routes/anchor');
app.use('/api/anchor', anchorRoutes);
>>>>>>> 5b9735dc

// Enhanced session management
let sessionCounter = 0;
const sessions = new Map();
const logStream = fs.createWriteStream('./logs/persona_routing.log', { flags: 'a' });

function generateSessionId() {
  return `session_${Date.now()}_${++sessionCounter}`;
}


// Enhanced chat endpoint with personality and memory support
app.post('/api/chat', async (req, res) => {
  const { message, sessionId: providedSessionId, persona } = req.body;
  if (!message) return res.status(400).send({ error: 'Missing message' });

  try {
    // Get or create session ID
    let sessionId = providedSessionId;
    if (!sessionId) {
      sessionId = generateSessionId();
    }

    // Store session context locally
    if (!sessions.has(sessionId)) {
      sessions.set(sessionId, {
        created: new Date().toISOString(),
        messages: [],
        persona: persona || 'companion'
      });
    }

    const session = sessions.get(sessionId);
    
    // Update persona if provided
    if (persona && persona !== session.persona) {
      session.persona = persona;
    }

    // Add user message to local context
    session.messages.push({
      role: 'user',
      content: message,
      timestamp: new Date().toISOString()
    });

    // Send enhanced payload to Dolphin backend
    const payload = {
      message,
      context: {
        session_history: session.messages.slice(-10), // Last 10 messages for context
        session_id: sessionId,
        local_session_data: {
          message_count: session.messages.length,
          session_duration: new Date() - new Date(session.created)
        }
      },
      session_id: sessionId,
      persona: session.persona
    };

    console.log(`📤 [${session.persona}] Sending to Dolphin Backend: ${message.slice(0, 50)}...`);

    const response = await axios.post(`${DOLPHIN_BACKEND}/api/chat`, payload, {
      headers: { 'Content-Type': 'application/json' },
      timeout: 30000  // 30 second timeout
    });

    const aiResponse = response.data;
    
    // Add AI response to local session
    session.messages.push({
      role: 'assistant',
      content: aiResponse.response,
      handler: aiResponse.handler,
      persona_used: aiResponse.persona_used,
      timestamp: aiResponse.timestamp
    });

    const logLine = `[${new Date().toISOString()}] [${sessionId}] [Persona: ${aiResponse.persona_used}] [Handler: ${aiResponse.handler}]\n`;
    logStream.write(logLine);

    console.log(`✅ [${aiResponse.handler}] Response received (${aiResponse.persona_used})`);

    // Return enhanced response
    res.send({
      response: aiResponse.response,
      handler: aiResponse.handler,
      reasoning: aiResponse.reasoning,
      persona_used: aiResponse.persona_used,
      metadata: {
        ...aiResponse.metadata,
        session_id: sessionId,
        local_message_count: session.messages.length
      },
      sessionId,
      timestamp: aiResponse.timestamp
    });

  } catch (err) {
    console.error('❌ Dolphin Backend Error:', err.message);
    res.status(500).send({ 
      error: `AI backend request failed: ${err.response?.data?.detail || err.message}`,
      timestamp: new Date().toISOString()
    });
  }
});

// Proxy all enhanced API endpoints
const apiEndpoints = [
  { path: '/api/status', method: 'GET' },
  { path: '/api/handlers', method: 'GET' },
  { path: '/api/personas', method: 'GET' },
  { path: '/api/personas/:id', method: 'POST' },
  { path: '/api/personas/create', method: 'POST' },
  { path: '/api/memory/session/:sessionId', method: 'GET' },
  { path: '/api/memory/longterm', method: 'GET' },
  { path: '/api/memory/longterm/goal', method: 'POST' },
  { path: '/api/memory/flush', method: 'POST' },
  { path: '/api/memory/session/:sessionId', method: 'DELETE' },
  { path: '/api/analytics/realtime', method: 'GET' },
  { path: '/api/analytics/daily', method: 'GET' },
  { path: '/api/analytics/performance', method: 'GET' },
  { path: '/api/logs/search', method: 'GET' },
  { path: '/api/logs/export', method: 'GET' },
  { path: '/api/system/cleanup', method: 'POST' },
  { path: '/api/system/health', method: 'GET' },
  { path: '/api/vote_preference', method: 'POST' }
];

// Create proxy routes
apiEndpoints.forEach(({ path, method }) => {
  app[method.toLowerCase()](path, async (req, res) => {
    try {
      const config = {
        method: method.toLowerCase(),
        url: `${DOLPHIN_BACKEND}${req.originalUrl}`,
        headers: { 'Content-Type': 'application/json' },
        timeout: 15000
      };

      if (['POST', 'PUT', 'PATCH'].includes(method)) {
        config.data = req.body;
      }

      const response = await axios(config);
      res.send(response.data);

    } catch (err) {
      console.error(`❌ Proxy error for ${method} ${path}:`, err.message);
      res.status(err.response?.status || 500).send({
        error: 'Backend request failed',
        details: err.message,
        timestamp: new Date().toISOString()
      });
    }
  });
});

// Local session management
app.get('/api/sessions/local', (req, res) => {
  const sessionList = Array.from(sessions.entries()).map(([id, data]) => ({
    session_id: id,
    created: data.created,
    message_count: data.messages.length,
    current_persona: data.persona,
    last_activity: data.messages[data.messages.length - 1]?.timestamp
  }));
  
  res.send({ 
    sessions: sessionList,
    total_sessions: sessionList.length,
    timestamp: new Date().toISOString()
  });
});

app.delete('/api/sessions/local/:sessionId', (req, res) => {
  const { sessionId } = req.params;
  const session = sessions.get(sessionId);
  const deleted = sessions.delete(sessionId);
  
  res.send({ 
    success: deleted, 
    session_id: sessionId,
    message_count: session?.messages.length || 0,
    message: deleted ? 'Local session cleared' : 'Session not found',
    timestamp: new Date().toISOString()
  });
});

// Enhanced status endpoint
app.get('/api/status', async (req, res) => {
  try {
    const response = await axios.get(`${DOLPHIN_BACKEND}/api/status`, { timeout: 5000 });
    res.send({
      status: 'running',
      timestamp: new Date().toISOString(),
      dolphin_backend: response.data,
      frontend_server: {
        name: 'core1-gateway',
        version: '2.0.0',
        features: ['personality_system', 'memory_management', 'analytics_logging'],
        local_sessions: sessions.size,
        uptime_seconds: process.uptime()
      }
    });
  } catch (err) {
    res.status(500).send({ 
      error: 'Dolphin backend not available',
      status: 'degraded',
      local_sessions: sessions.size,
      timestamp: new Date().toISOString()
    });
  }
});

// Health check
app.get('/health', async (req, res) => {
  try {
    const backendHealth = await axios.get(`${DOLPHIN_BACKEND}/api/system/health`, { timeout: 5000 });
    
    res.send({
      status: 'healthy',
      timestamp: new Date().toISOString(),
      components: {
        frontend_gateway: {
          status: 'healthy',
          local_sessions: sessions.size,
          uptime_seconds: process.uptime()
        },
        dolphin_backend: backendHealth.data
      }
    });
  } catch (err) {
    res.status(503).send({
      status: 'unhealthy', 
      error: err.message,
      local_sessions: sessions.size,
      timestamp: new Date().toISOString()
    });
  }
});

app.get('/', (req, res) => {
  res.send({
    message: 'Core1 Gateway v2.0 - Enhanced Frontend to Dolphin Backend',
    version: '2.0.0',
    status: 'running',
    features: [
      'Personality System Integration',
      'Session Memory Management', 
      'Real-time Analytics Proxy',
      'Enhanced Error Handling',
      'Multi-endpoint API Proxy'
    ],
    dolphin_backend: DOLPHIN_BACKEND,
    local_sessions: sessions.size,
    timestamp: new Date().toISOString()
  });
});

app.listen(PORT, () => {
  console.log(`🚀 [Core1] Enhanced Frontend Gateway v2.0 running on port ${PORT}`);
  console.log(`🐬 Dolphin Backend: ${DOLPHIN_BACKEND}`);
  console.log(`📡 Features: Personality • Memory • Analytics • Enhanced Routing`);
  console.log(`💫 Ready for next-generation AI orchestration!`);
  
  // Test connection to Dolphin Backend
  axios.get(`${DOLPHIN_BACKEND}/api/status`, { timeout: 5000 })
    .then(() => console.log('✅ Successfully connected to enhanced Dolphin Backend'))
    .catch(err => console.log('⚠️ Could not connect to Dolphin Backend:', err.message));
});<|MERGE_RESOLUTION|>--- conflicted
+++ resolved
@@ -15,7 +15,6 @@
 
 app.use(express.json());
 
-<<<<<<< HEAD
 // Anchor settings storage
 const ANCHOR_SETTINGS_PATH = '../config/anchor_settings.json';
 let anchorSettings = loadAnchorSettings();
@@ -52,11 +51,6 @@
     JSON.stringify(anchorSettings, null, 2)
   );
 }
-=======
-// Anchor settings router
-const anchorRoutes = require('./api/routes/anchor');
-app.use('/api/anchor', anchorRoutes);
->>>>>>> 5b9735dc
 
 // Enhanced session management
 let sessionCounter = 0;
