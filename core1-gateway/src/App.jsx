--- conflicted
+++ resolved
@@ -3,11 +3,9 @@
 
 import { useState, useEffect } from 'react';
 import axios from 'axios';
-<<<<<<< HEAD
+
 import EmotionEval from './EmotionEval.jsx';
-=======
-import ComparisonVote from './ComparisonVote.jsx';
->>>>>>> a2b862af
+
 
 const API_BASE = import.meta.env.VITE_GATEWAY_URL || 'http://localhost:5000';
 
