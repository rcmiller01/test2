// Core1 Frontend — Enhanced React + Tailwind for Dolphin Backend v2.0
// Multi-server AI architecture with personality system, memory management, and analytics

import { useState, useEffect } from 'react';
import axios from 'axios';
import n8nIcon from './assets/n8n.svg';

import EmotionEval from './EmotionEval.jsx';


const API_BASE = import.meta.env.VITE_GATEWAY_URL || 'http://localhost:5000';

export default function App() {
  const [message, setMessage] = useState('');
  const [messages, setMessages] = useState([]);
  const [loading, setLoading] = useState(false);
  const [status, setStatus] = useState(null);
  const [error, setError] = useState('');
  const [sessionId, setSessionId] = useState(null);
  const [handlers, setHandlers] = useState([]);
  const [sessionHandlers, setSessionHandlers] = useState([]);
  
  // Enhanced state for new features
  const [personas, setPersonas] = useState([]);
  const [currentPersona, setCurrentPersona] = useState('companion');
  const [analytics, setAnalytics] = useState(null);
  const [memoryStatus, setMemoryStatus] = useState(null);
  const [showAdvanced, setShowAdvanced] = useState(false);

  // Check backend status and load initial data
  useEffect(() => {
    const initializeApp = async () => {
      try {
        // Get system status
        const statusRes = await axios.get(`${API_BASE}/api/status`);
        setStatus(statusRes.data);
        
        // Get available handlers
        const handlersRes = await axios.get(`${API_BASE}/api/handlers`);
        setHandlers(handlersRes.data.handlers);
        
        // Get available personas
        const personasRes = await axios.get(`${API_BASE}/api/personas`);
        setPersonas(Object.entries(personasRes.data.personas));
        setCurrentPersona(personasRes.data.current_persona);
        
        // Get real-time analytics
        const analyticsRes = await axios.get(`${API_BASE}/api/analytics/realtime`);
        setAnalytics(analyticsRes.data);
        
      } catch (err) {
        setError('Backend not available. Please start the Dolphin server.');
      }
    };
    
    initializeApp();
    
    // Set up periodic status updates
    const interval = setInterval(async () => {
      try {
        const analyticsRes = await axios.get(`${API_BASE}/api/analytics/realtime`);
        setAnalytics(analyticsRes.data);
      } catch (err) {
        // Silently handle polling errors
      }
    }, 30000); // Update every 30 seconds
    
    return () => clearInterval(interval);
  }, []);

  useEffect(() => {
    if (sessionHandlers.length > 0) {
      sessionStorage.setItem('sessionHandlers', JSON.stringify(sessionHandlers));
    }
  }, [sessionHandlers]);

  const handlePersonaChange = async (personaId) => {
    try {
      await axios.post(`${API_BASE}/api/personas/${personaId}`);
      setCurrentPersona(personaId);
      
      // Add system message about persona change
      const systemMessage = {
        role: 'system',
        content: `🎭 Switched to ${personas.find(([id]) => id === personaId)?.[1]?.name || personaId} persona`,
        handler: 'SYSTEM',
        timestamp: new Date().toISOString()
      };
      setMessages(prev => [...prev, systemMessage]);
      
    } catch (err) {
      setError('Failed to change persona');
    }
  };

  const handleSend = async () => {
    if (!message.trim()) return;
    setLoading(true);
    setError('');
    
    const userMessage = { 
      role: 'user', 
      content: message,
      timestamp: new Date().toISOString()
    };
    setMessages(prev => [...prev, userMessage]);
    
    try {
      const res = await axios.post(`${API_BASE}/api/chat`, {
        message,
        session_id: sessionId,
        persona: currentPersona,
      });
      
      const response = res.data;
      const aiMessage = {
        role: 'assistant',
        content: response.response,
        handler: response.handler,
        reasoning: response.reasoning,
        persona_used: response.persona_used,
        metadata: response.metadata,
        timestamp: response.timestamp
      };

      setMessages(prev => [...prev, aiMessage]);
<<<<<<< HEAD
      setSessionHandlers(prev =>
        prev.includes(aiMessage.handler) ? prev : [...prev, aiMessage.handler]
      );
=======
      setSessionHandlers(prev => [...prev, { handler: response.handler, timestamp: response.timestamp }]);
>>>>>>> dc209366
      
      // Update session ID if not set
      if (!sessionId && response.session_id) {
        setSessionId(response.session_id);
      }
      
    } catch (err) {
      console.error('Chat error:', err);
      const errorMsg = err.response?.data?.error || 'Backend connection failed';
      setError(errorMsg);
      setMessages(prev => [...prev, { 
        role: 'assistant', 
        content: `⚠️ Error: ${errorMsg}`,
        handler: 'ERROR',
        timestamp: new Date().toISOString()
      }]);
    } finally {
      setMessage('');
      setLoading(false);
    }
  };

  const clearChat = async () => {
    setMessages([]);
    setError('');
    if (sessionId) {
      try {
        await axios.delete(`${API_BASE}/api/memory/session/${sessionId}`);
        setSessionId(null);
      } catch (err) {
        console.error('Error clearing session:', err);
      }
    }
  };

  const flushMemory = async () => {
    try {
      await axios.post(`${API_BASE}/api/memory/flush`);
      setMessages(prev => [...prev, {
        role: 'system',
        content: '🧠 Short-term memory has been flushed',
        handler: 'SYSTEM',
        timestamp: new Date().toISOString()
      }]);
    } catch (err) {
      setError('Failed to flush memory');
    }
  };

  const exportAnalytics = async () => {
    try {
      const res = await axios.get(`${API_BASE}/api/logs/export`);
      alert(`Analytics exported to: ${res.data.export_path}`);
    } catch (err) {
      setError('Failed to export analytics');
    }
  };

  const handleKeyPress = (e) => {
    if (e.key === 'Enter' && !e.shiftKey) {
      e.preventDefault();
      handleSend();
    }
  };

  const getHandlerIcon = (handler) => {
<<<<<<< HEAD
    const h = (handler || '').toUpperCase();
    const iconMap = {
      'DOLPHIN': '🐬',
      'OPENROUTER': '☁️',
=======
    if (!handler) return '🤖';
    const key = handler.toUpperCase();
    const iconMap = {
      'DOLPHIN': '🐬',
      'OPENROUTER': '☁️',
      'N8N': <img src={n8nIcon} alt="N8n" className="inline w-4 h-4" />,
>>>>>>> dc209366
      'KIMI_K2': '📊',
      'SYSTEM': '⚙️',
      'ERROR': '❌'
    };
<<<<<<< HEAD
    if (h === 'N8N') {
      return <img src={n8nIcon} alt="Utility" className="inline-block w-4 h-4 mr-1" />;
    }
    return iconMap[h] || '🤖';
  };

  const getHandlerColor = (handler) => {
    const h = (handler || '').toUpperCase();
=======
    return iconMap[key] || '🤖';
  };

  const getHandlerColor = (handler) => {
    if (!handler) return 'bg-gray-600';
    const key = handler.toUpperCase();
>>>>>>> dc209366
    const colorMap = {
      'DOLPHIN': 'bg-blue-600',
      'OPENROUTER': 'bg-green-600',
      'N8N': 'bg-orange-600',
      'KIMI_K2': 'bg-purple-600',
      'SYSTEM': 'bg-gray-600',
      'ERROR': 'bg-red-600'
    };
<<<<<<< HEAD
    return colorMap[h] || 'bg-gray-600';
=======
    return colorMap[key] || 'bg-gray-600';
>>>>>>> dc209366
  };

  const getPersonaIcon = (personaId) => {
    const persona = personas.find(([id]) => id === personaId)?.[1];
    return persona?.icon || '🤖';
  };

  const renderN8nStatus = (msg) => {
    const meta = msg.metadata || {};
    const status = meta.status || meta.workflow_status;
    const successFlag =
      typeof meta.success === 'boolean'
        ? meta.success
        : /success|completed/i.test(status || '');
    if (!status && typeof meta.success !== 'boolean') return null;
    const baseClass = successFlag
      ? 'bg-green-900 text-green-300'
      : 'bg-red-900 text-red-300';
    const text = successFlag
      ? 'Success'
      : status || 'Failed';
    return (
      <span className={`ml-2 px-2 py-1 rounded text-xs ${baseClass}`}>{text}</span>
    );
  };

  return (
    <div className="min-h-screen bg-gray-900 text-white p-6 space-y-4">
      <div className="max-w-6xl mx-auto">
        {/* Header */}
        <div className="flex items-center justify-between mb-6">
          <div>
            <h1 className="text-3xl font-bold">🐬 Dolphin AI Gateway v2.0</h1>
            <p className="text-gray-400 text-sm">Personality • Memory • Analytics • Multi-server Routing</p>
          </div>
          <div className="flex items-center space-x-4">
            {status && (
              <div className="text-sm flex items-center space-x-2">
                <span className={`inline-block w-2 h-2 rounded-full mr-2 ${
                  status.status === 'running' ? 'bg-green-500' : 'bg-red-500'
                }`}></span>
                {status.backend_status?.services?.openrouter_configured
                  ? '☁️ Cloud Ready'
                  : '🖥️ Local Only'}
                {status.backend_status?.services?.n8n !== undefined && (
                  <span title="N8n Automation Agent">
                    {status.backend_status.services.n8n ? (
                      <img src={n8nIcon} className="inline w-4 h-4 ml-1" alt="n8n" />
                    ) : (
                      '❌'
                    )}
                  </span>
                )}
              </div>
            )}
            {sessionId && (
              <div className="text-xs text-gray-400">
                Session: {sessionId.slice(-8)}
              </div>
            )}
            {sessionHandlers.length > 0 && (
              <div className="flex space-x-1 text-xs" title="Handlers used this session">
                {sessionHandlers.map((h, i) => (
                  <span key={i}>{getHandlerIcon(h)}</span>
                ))}
              </div>
            )}
            <button
              onClick={() => setShowAdvanced(!showAdvanced)}
              className="bg-gray-700 px-3 py-1 rounded text-sm hover:bg-gray-600"
            >
              {showAdvanced ? 'Hide Advanced' : 'Show Advanced'}
            </button>
          </div>
        </div>

        {/* Advanced Controls */}
        {showAdvanced && (
          <div className="bg-gray-800 rounded-lg p-4 mb-4 space-y-4">
            <h3 className="text-lg font-semibold mb-2">🎛️ Advanced Controls</h3>
            
            <div className="grid grid-cols-1 md:grid-cols-3 gap-4">
              {/* Session Management */}
              <div>
                <h4 className="font-medium mb-2">Session</h4>
                <div className="space-y-2">
                  <button onClick={clearChat} className="w-full bg-blue-600 px-3 py-1 rounded text-sm hover:bg-blue-500">
                    Clear Chat
                  </button>
                  <button onClick={flushMemory} className="w-full bg-red-600 px-3 py-1 rounded text-sm hover:bg-red-500">
                    Flush Memory
                  </button>
                </div>
              </div>
              
              {/* Analytics */}
              <div>
                <h4 className="font-medium mb-2">Analytics</h4>
                {analytics && (
                  <div className="text-xs space-y-1">
                    <div>Requests: {analytics.recent_requests}</div>
                    <div>Avg Latency: {analytics.performance?.avg_latency_seconds}s</div>
                    <button onClick={exportAnalytics} className="w-full bg-purple-600 px-3 py-1 rounded text-sm hover:bg-purple-500">
                      Export Data
                    </button>
                  </div>
                )}
              </div>
              
              {/* Memory Status */}
              <div>
                <h4 className="font-medium mb-2">Memory</h4>
                {status?.backend_status?.memory && (
                  <div className="text-xs space-y-1">
                    <div>Sessions: {status.backend_status.memory.short_term.active_sessions}</div>
                    <div>Messages: {status.backend_status.memory.short_term.total_messages}</div>
                    <div>Goals: {status.backend_status.memory.long_term.goals_count}</div>
                  </div>
                )}
              </div>
            </div>
          </div>
        )}

        {/* Persona Selection */}
        <div className="bg-gray-800 rounded-lg p-4 mb-4">
          <h3 className="text-sm font-semibold mb-3">🎭 AI Persona</h3>
          <div className="flex flex-wrap gap-2">
            {personas.map(([id, persona]) => (
              <button
                key={id}
                onClick={() => handlePersonaChange(id)}
                className={`px-3 py-2 rounded-lg text-sm transition-colors ${
                  currentPersona === id 
                    ? 'bg-blue-600 text-white' 
                    : 'bg-gray-700 hover:bg-gray-600'
                }`}
              >
                {persona.icon} {persona.name}
              </button>
            ))}
          </div>
          {personas.find(([id]) => id === currentPersona) && (
            <p className="text-xs text-gray-400 mt-2">
              {personas.find(([id]) => id === currentPersona)[1].description}
            </p>
          )}
        </div>

        {error && (
          <div className="bg-red-900 border border-red-500 text-red-200 p-3 rounded mb-4">
            {error}
          </div>
        )}

        {/* Handler Information */}
        {handlers.length > 0 && (
          <div className="bg-gray-800 rounded-lg p-4 mb-4">
            <h3 className="text-sm font-semibold mb-2">🎯 Available AI Handlers:</h3>
            <div className="grid grid-cols-2 md:grid-cols-4 gap-2 text-xs">
              {handlers.map((handler, idx) => (
                <div key={idx} className="flex items-center space-x-2">
                  <span>{handler.icon}</span>
                  <div>
                    <div className="font-medium">{handler.name}</div>
                    <div className="text-gray-400">{handler.status}</div>
                  </div>
                </div>
              ))}
            </div>
          </div>
        )}

        {/* Emotion Evaluation Example */}
        <EmotionEval
          prompt="How do you comfort someone who's grieving?"
          responseA="I'm here. Not to fix the pain, but to sit with you in it."
          responseB="You shouldn't be sad. Everything happens for a reason."
        />

        {/* Chat Messages */}
        <div className="bg-gray-800 rounded-lg p-4 h-96 overflow-y-auto mb-4 space-y-3">
          {messages.length === 0 ? (
            <div className="text-gray-400 text-center py-8">
              <div className="text-2xl mb-2">{getPersonaIcon(currentPersona)}</div>
              <div>Start a conversation with {personas.find(([id]) => id === currentPersona)?.[1]?.name || 'Dolphin AI'}...</div>
              <div className="text-sm mt-2">
                Messages are intelligently routed with personality-aware responses
              </div>
            </div>
          ) : (
            messages.map((msg, idx) => (
              <div
                key={idx}
                title={
                  msg.handler && msg.handler.toUpperCase() === 'N8N'
                    ? 'Task routed to N8n Automation Agent'
                    : undefined
                }
                className={`p-3 rounded-lg ${
                  msg.role === 'user'
                    ? 'bg-blue-600 ml-8'
                    : `${getHandlerColor(msg.handler)} mr-8`
                }`}
              >
                <div className="font-semibold mb-1 flex items-center justify-between">
                  <span className="flex items-center" title={msg.handler && msg.handler.toLowerCase() === 'n8n' ? 'Task routed to N8n Automation Agent' : undefined}>
                    {msg.role === 'user' ? (
                      '👤 You'
                    ) : (
                      <>
                        <span className="mr-1">{getHandlerIcon(msg.handler)}</span>
                        {msg.handler || 'AI'}{msg.persona_used ? ` (${msg.persona_used})` : ''}
                        {msg.handler && msg.handler.toLowerCase() === 'n8n' && (
                          <span className="ml-2 px-2 py-0.5 text-xs rounded bg-black/30">Utility Action</span>
                        )}
                      </>
                    )}
                  </span>
                  {msg.timestamp && (
                    <span className="text-xs opacity-70">
                      {new Date(msg.timestamp).toLocaleTimeString()}
                    </span>
                  )}
                </div>
                <div className="whitespace-pre-wrap">{msg.content}</div>
                {msg.reasoning && (
                  <div className="text-xs mt-2 opacity-80 italic">
                    💭 {msg.reasoning}
                  </div>
                )}
                {msg.handler && msg.handler.toUpperCase() === 'N8N' && (
                  <div className="mt-2 flex items-center">
                    <span className="text-xs bg-gray-900 px-2 py-1 rounded" title="Task routed to N8n Automation Agent">Utility Action</span>
                    {renderN8nStatus(msg)}
                  </div>
                )}
                {msg.metadata && showAdvanced && (
                  <div className="text-xs mt-2 opacity-60">
                    📊 Confidence: {msg.metadata.confidence?.toFixed(2)} |
                    Latency: {msg.metadata.latency_seconds}s
                    {msg.metadata.sentiment_trend && ` | Sentiment: ${msg.metadata.sentiment_trend.toFixed(2)}`}
                  </div>
                )}
                {msg.handler && msg.handler.toLowerCase() === 'n8n' && (
                  msg.metadata?.status || msg.metadata?.success !== undefined) && (
                  <div className={`text-xs mt-2 font-semibold ${
                    msg.metadata.status === 'completed' || msg.metadata.success
                      ? 'text-green-300'
                      : 'text-red-300'
                  }`}>
                    {msg.metadata.status
                      ? msg.metadata.status
                      : msg.metadata.success
                      ? 'success'
                      : 'failed'}
                    {msg.metadata.error && ` - ${msg.metadata.error}`}
                  </div>
                )}
              </div>
            ))
          )}
          {loading && (
            <div className="bg-gray-700 mr-8 p-3 rounded-lg">
              <div className="font-semibold mb-1 flex items-center space-x-2">
                <span>{getPersonaIcon(currentPersona)} {personas.find(([id]) => id === currentPersona)?.[1]?.name || 'AI'}</span>
                <div className="animate-spin rounded-full h-4 w-4 border-b-2 border-white"></div>
              </div>
              <div className="text-sm opacity-80">
                Analyzing request and routing to best handler...
              </div>
            </div>
          )}
        </div>

        {/* Input Area */}
        <div className="space-y-4">
          <div className="flex items-center space-x-4">
            <textarea
              className="p-3 rounded-lg bg-gray-800 flex-1 resize-none border border-gray-600 focus:border-blue-500 focus:outline-none"
              value={message}
              onChange={(e) => setMessage(e.target.value)}
              onKeyPress={handleKeyPress}
              placeholder={`Ask anything... ${personas.find(([id]) => id === currentPersona)?.[1]?.name || 'AI'} will route to the best handler`}
              rows="2"
            />
            <button
              className={`px-6 py-3 rounded-lg font-semibold ${
                loading 
                  ? 'bg-gray-600 cursor-not-allowed' 
                  : 'bg-blue-600 hover:bg-blue-500'
              }`}
              onClick={handleSend}
              disabled={loading || !message.trim()}
            >
              {loading ? '🔄' : 'Send'}
            </button>
          </div>

          {/* System Status */}
          <div className="bg-gray-800 p-4 rounded-lg">
            <div className="flex items-center justify-between text-sm">
              <div className="flex items-center space-x-4">
                <span className="font-medium">🎛️ System Status:</span>
                {status ? (
                  <span className={`${status.status === 'running' ? 'text-green-400' : 'text-red-400'}`}>
                    {status.status === 'running' ? '✅ Online' : '❌ Offline'}
                  </span>
                ) : (
                  <span className="text-yellow-400">🔄 Checking...</span>
                )}
              </div>
              
              <div className="text-gray-400">
                Enhanced AI with personality, memory & analytics
              </div>
            </div>
            
            {status?.backend_status && (
              <div className="mt-2 text-xs text-gray-400 grid grid-cols-1 md:grid-cols-4 gap-4">
                <div>
                  🐬 Dolphin: {status.backend_status.services?.ollama ? '✅' : '❌'}
                </div>
                <div>
                  ☁️ OpenRouter: {status.backend_status.services?.openrouter_configured ? '✅' : '❌'}
                </div>
                <div>
                  🧠 Memory: {status.backend_status.memory ? '✅' : '❌'}
                </div>
                <div>
                  📊 Analytics: {status.backend_status.analytics ? '✅' : '❌'}
                </div>
                <div>
                  ⚙️ N8n: {status.backend_status.services?.n8n ? '✅' : '❌'}
                </div>
              </div>
            )}
          </div>
        </div>
      </div>
    </div>
  );
}<|MERGE_RESOLUTION|>--- conflicted
+++ resolved
@@ -124,13 +124,10 @@
       };
 
       setMessages(prev => [...prev, aiMessage]);
-<<<<<<< HEAD
+
       setSessionHandlers(prev =>
         prev.includes(aiMessage.handler) ? prev : [...prev, aiMessage.handler]
       );
-=======
-      setSessionHandlers(prev => [...prev, { handler: response.handler, timestamp: response.timestamp }]);
->>>>>>> dc209366
       
       // Update session ID if not set
       if (!sessionId && response.session_id) {
@@ -197,24 +194,16 @@
   };
 
   const getHandlerIcon = (handler) => {
-<<<<<<< HEAD
+
     const h = (handler || '').toUpperCase();
     const iconMap = {
       'DOLPHIN': '🐬',
       'OPENROUTER': '☁️',
-=======
-    if (!handler) return '🤖';
-    const key = handler.toUpperCase();
-    const iconMap = {
-      'DOLPHIN': '🐬',
-      'OPENROUTER': '☁️',
-      'N8N': <img src={n8nIcon} alt="N8n" className="inline w-4 h-4" />,
->>>>>>> dc209366
       'KIMI_K2': '📊',
       'SYSTEM': '⚙️',
       'ERROR': '❌'
     };
-<<<<<<< HEAD
+
     if (h === 'N8N') {
       return <img src={n8nIcon} alt="Utility" className="inline-block w-4 h-4 mr-1" />;
     }
@@ -223,14 +212,6 @@
 
   const getHandlerColor = (handler) => {
     const h = (handler || '').toUpperCase();
-=======
-    return iconMap[key] || '🤖';
-  };
-
-  const getHandlerColor = (handler) => {
-    if (!handler) return 'bg-gray-600';
-    const key = handler.toUpperCase();
->>>>>>> dc209366
     const colorMap = {
       'DOLPHIN': 'bg-blue-600',
       'OPENROUTER': 'bg-green-600',
@@ -239,11 +220,9 @@
       'SYSTEM': 'bg-gray-600',
       'ERROR': 'bg-red-600'
     };
-<<<<<<< HEAD
+
     return colorMap[h] || 'bg-gray-600';
-=======
-    return colorMap[key] || 'bg-gray-600';
->>>>>>> dc209366
+
   };
 
   const getPersonaIcon = (personaId) => {
