#!/usr/bin/env python3
"""
Dolphin Backend - AI Orchestration Server v2.0

Enhanced multi-server architecture with:
- Personality System: User-selectable AI personas
- Memory System: Session & long-term memory with sentiment analysis
- Analytics Logging: Comprehensive routing transparency & performance tracking
- Agent Awareness: Real-time status monitoring

Architecture:
- Dolphin handles general conversation and routing decisions
- Heavy coding tasks → OpenRouter (GPT-4/Claude)
- Utilities (email/calendar) → n8n agents
- Analytics fallback → Kimi K2 (when OpenRouter unavailable)

Usage:
    python dolphin_backend.py
"""

import asyncio
import json
import logging
import os
import time
from datetime import datetime
from typing import Dict, Any, Optional, List
from fastapi import FastAPI, HTTPException, BackgroundTasks, Request
from fastapi.middleware.cors import CORSMiddleware
from fastapi.responses import JSONResponse
from pydantic import BaseModel
from persona_filter import apply_persona_filter

# Load environment variables from .env file
try:
    from dotenv import load_dotenv
    load_dotenv()
except ImportError:
    print("Warning: python-dotenv not installed. Using system environment variables only.")
import aiohttp
import uvicorn
import os
from pathlib import Path

# Import our enhanced systems
from personality_system import PersonalitySystem
from memory_system import MemorySystem
from analytics_logger import AnalyticsLogger
from handler_registry import handler_registry, HandlerState
from fallback_personas import get as get_fallback_persona

# Configure logging
logging.basicConfig(
    level=logging.INFO,
    format='%(asctime)s - %(name)s - %(levelname)s - %(message)s',
    handlers=[
        logging.FileHandler('dolphin_backend.log'),
        logging.StreamHandler()
    ]
)

logger = logging.getLogger(__name__)

# Import advanced v2.1 features after logger is configured
try:
    from reflection_engine import ReflectionEngine
    from connectivity_manager import ConnectivityManager
    from private_memory import PrivateMemoryManager
    from persona_instruction_manager import PersonaInstructionManager
    from mirror_mode import MirrorModeManager
    from system_metrics import MetricsCollector
    ADVANCED_FEATURES_AVAILABLE = True
    logger.info("✅ Advanced v2.1 features imported successfully")
except ImportError as e:
    logger.warning(f"⚠️ Some advanced features unavailable: {e}")
    ADVANCED_FEATURES_AVAILABLE = False

# Enhanced Pydantic models
class ChatRequest(BaseModel):
    message: str
    context: Optional[Dict[str, Any]] = None
    session_id: Optional[str] = None
    persona: Optional[str] = None

class ChatResponse(BaseModel):
    response: str
    handler: str
    reasoning: str
    metadata: Dict[str, Any]
    timestamp: str
    session_id: str
    persona_used: str

class TaskRoute(BaseModel):
    task_type: str
    confidence: float
    reasoning: str
    handler: str

# FastAPI app
app = FastAPI(title="Dolphin AI Backend", version="1.0.0")

app.add_middleware(
    CORSMiddleware,
    allow_origins=["*"],
    allow_credentials=True,
    allow_methods=["*"],
    allow_headers=["*"],
)

class DolphinOrchestrator:
    """
    Enhanced Dolphin orchestrator with personality, memory, and analytics
    """
    
    def __init__(self):
        self.ollama_url = os.getenv('OLLAMA_URL', 'http://localhost:11434')
        self.openrouter_key = os.getenv('OPENROUTER_KEY')
        self.n8n_url = os.getenv('N8N_URL', 'http://localhost:5678')
        
        # Model configuration
        self.primary_model = os.getenv('PRIMARY_MODEL', 'llama2-uncensored')
        self.fallback_model = os.getenv('FALLBACK_MODEL', 'mistral:7b-instruct-q4_K_M')
        
        # Initialize enhanced systems
        self.personality_system = PersonalitySystem()
        self.memory_system = MemorySystem()
        self.analytics_logger = AnalyticsLogger()
        
        # Initialize advanced features v2.1
        self.reflection_engine = None
        self.connectivity_manager = None
        self.private_memory_manager = None
        self.persona_instruction_manager = None
        self.mirror_mode_manager = None
        self.metrics_collector = None
        
        # Advanced features initialization will be called in startup
        logger.info("🐬 Enhanced Dolphin Orchestrator v2.1 initialized - advanced features pending startup")
    
    async def initialize_advanced_features(self):
        """Initialize all advanced v2.1 features"""
        if not ADVANCED_FEATURES_AVAILABLE:
            logger.warning("⚠️ Advanced features not available - skipping initialization")
            return
            
        try:
            # Initialize Reflection Engine
            self.reflection_engine = ReflectionEngine(self.memory_system, self.analytics_logger)
            
            # Initialize Mirror Mode Manager
            self.mirror_mode_manager = MirrorModeManager(self.analytics_logger)

            # Initialize Connectivity Manager
            self.connectivity_manager = ConnectivityManager(
                self.analytics_logger,
                on_status_change=self._on_handler_status_change,
                mirror_mode_manager=self.mirror_mode_manager,
            )

            # Initialize Private Memory Manager
            self.private_memory_manager = PrivateMemoryManager()

            # Initialize Persona Instruction Manager
            self.persona_instruction_manager = PersonaInstructionManager()
            
<<<<<<< HEAD
=======
            # Initialize Mirror Mode Manager
            self.mirror_mode_manager = MirrorModeManager(
                self.analytics_logger,
                memory_system=self.memory_system,
                persona_manager=self.persona_instruction_manager,
                reflection_engine=self.reflection_engine,
            )
            
>>>>>>> 140544ee
            # Initialize System Metrics Collector
            self.metrics_collector = MetricsCollector(self.analytics_logger)
            
            # Start background services
            asyncio.create_task(self.reflection_engine.start_background_reflection())
            asyncio.create_task(self.connectivity_manager.start_monitoring())

            logger.info("✅ All advanced v2.1 features initialized successfully")

        except Exception as e:
            logger.error(f"❌ Error initializing advanced features: {e}")
            # Continue without advanced features if initialization fails

    def _on_handler_status_change(self, status: Dict[str, Any]) -> None:
        """Callback for connectivity status changes."""
        logger.info(f"Handler status updated: {status.get('current_mode')}")
        
    async def get_available_model(self, preferred_model: Optional[str] = None) -> str:
        """
        Get the best available model from Ollama, with fallback support
        """
        try:
            async with aiohttp.ClientSession() as session:
                async with session.get(f"{self.ollama_url}/api/tags") as response:
                    if response.status == 200:
                        data = await response.json()
                        available_models = [model["name"] for model in data.get("models", [])]
                        
                        # If specific model requested and available, use it
                        if preferred_model and preferred_model in available_models:
                            return preferred_model
                        
                        # Try primary model first
                        if self.primary_model in available_models:
                            return self.primary_model
                        
                        # Fall back to secondary model
                        if self.fallback_model in available_models:
                            logger.warning(f"Primary model '{self.primary_model}' not available, using fallback '{self.fallback_model}'")
                            return self.fallback_model
                        
                        # If neither is available, use the first available model
                        if available_models:
                            fallback_choice = available_models[0]
                            logger.warning(f"Neither primary nor fallback models available, using '{fallback_choice}'")
                            return fallback_choice
                        
                        # No models available
                        raise Exception("No models available in Ollama")
                    else:
                        raise Exception(f"Failed to connect to Ollama: {response.status}")
        except Exception as e:
            logger.error(f"Error checking available models: {e}")
            # Return primary model as last resort (will fail if not available)
            return self.primary_model
    
    async def process_chat_request(self, request: ChatRequest, persona_token: Optional[str] = None) -> ChatResponse:
        """
        Enhanced chat processing with personality, memory, and analytics
        """
        start_time = time.time()
        request_id = None
        
        try:
            # Set persona if provided
            if request.persona:
                self.personality_system.set_persona(request.persona)
            
            current_persona = self.personality_system.get_current_persona()
            
            # Create or get session
            session_id = request.session_id or self.memory_system.create_session()
            
            # Get session context
            session_context = self.memory_system.get_session_context(
                session_id, persona=current_persona["name"], persona_token=persona_token
            )
            
            # Enhance context with memory
            enhanced_context = {
                **(request.context or {}),
                "session_context": session_context,
                "persona": current_persona["name"],
                "memory_focus": self.personality_system.get_memory_focus_areas()
            }
            
            # Classify task with persona awareness
            route = await self.classify_task(request.message, enhanced_context)
            route = self.personality_system.adjust_routing_for_persona(route.__dict__)
            
            # Log routing decision
            request_id = self.analytics_logger.log_routing_decision(
                request.dict(), route, current_persona["name"]
            )
            
            # Format prompt with persona
            formatted_message = self.personality_system.format_prompt_with_persona(
                request.message, enhanced_context
            )
            
            # Route to appropriate handler
            if route["handler"] == "OPENROUTER":
                response_text = await self.handle_openrouter_request(formatted_message, enhanced_context)
            elif route["handler"] == "N8N":
                response_text = await self.handle_n8n_request(formatted_message, enhanced_context)
            elif route["handler"] == "KIMI_K2":
                response_text = await self.handle_kimi_fallback(formatted_message, enhanced_context)
            else:  # DOLPHIN
                response_text = await self.handle_dolphin_request(formatted_message, enhanced_context)

            # Apply unified persona filter
            response_text = apply_persona_filter(response_text, current_persona["name"])
            
            # Add messages to memory
            self.memory_system.add_message(
                session_id, request.message, "user",
                metadata={"persona": current_persona["name"], "request_id": request_id},
                persona=current_persona["name"], persona_token=persona_token
            )
            
            self.memory_system.add_message(
                session_id, response_text, "assistant",
                handler=route["handler"],
                metadata={"reasoning": route["reasoning"], "request_id": request_id},
                persona=current_persona["name"], persona_token=persona_token
            )
            
            # Calculate performance metrics
            latency = time.time() - start_time
            
            # Log performance
            self.analytics_logger.log_performance_metrics(
                request_id, route["handler"], latency, True
            )
            
            response = ChatResponse(
                response=response_text,
                handler=route["handler"],
                reasoning=route["reasoning"],
                metadata={
                    "persona_applied": route.get("persona_applied", current_persona["name"]),
                    "confidence": route["confidence"],
                    "latency_seconds": round(latency, 3),
                    "session_message_count": session_context["total_messages"] + 1,
                    "sentiment_trend": session_context["sentiment_trend"]
                },
                timestamp=datetime.now().isoformat(),
                session_id=session_id,
                persona_used=current_persona["name"]
            )
            
            return response
            
        except Exception as e:
            logger.error(f"Chat processing error: {e}")
            
            # Log error performance
            if request_id:
                latency = time.time() - start_time
                self.analytics_logger.log_performance_metrics(
                    request_id, "ERROR", latency, False, error_message=str(e)
                )
            
            return ChatResponse(
                response=f"I encountered an error processing your request: {str(e)}",
                handler="ERROR",
                reasoning="Exception occurred during processing",
                metadata={"error": str(e), "timestamp": datetime.now().isoformat()},
                timestamp=datetime.now().isoformat(),
                session_id=request.session_id or "unknown",
                persona_used=self.personality_system.get_current_persona()["name"]
            )
        
    async def classify_task(self, message: str, context: Optional[Dict] = None) -> TaskRoute:
        """
        Use Dolphin to classify the task type and determine routing
        """
        classification_prompt = f"""
Analyze this user message and determine the best handler:

Message: "{message}"
Context: {json.dumps(context or {}, indent=2)}

Choose from these handlers:
1. DOLPHIN - General conversation, questions, explanations
2. OPENROUTER - Complex coding, programming tasks, technical documentation
3. N8N - Utilities like email, calendar, file operations, web scraping
4. KIMI_K2 - Data analysis, analytics, when OpenRouter is unavailable

Respond in JSON format:
{{
    "task_type": "conversation|coding|utility|analytics",
    "handler": "DOLPHIN|OPENROUTER|N8N|KIMI_K2",
    "confidence": 0.0-1.0,
    "reasoning": "Brief explanation of choice"
}}
"""

        try:
            # Get the best available model for classification
            model_to_use = await self.get_available_model()
            
            async with aiohttp.ClientSession() as session:
                payload = {
                    "model": model_to_use,
                    "prompt": classification_prompt,
                    "stream": False
                }
                
                async with session.post(f"{self.ollama_url}/api/generate", json=payload) as response:
                    if response.status == 200:
                        result = await response.json()
                        
                        # Parse Dolphin's response
                        try:
                            classification = json.loads(result['response'])
                            return TaskRoute(**classification)
                        except json.JSONDecodeError:
                            # Fallback if JSON parsing fails
                            return TaskRoute(
                                task_type="conversation",
                                handler="DOLPHIN",
                                confidence=0.8,
                                reasoning="JSON parsing failed, defaulting to conversation"
                            )
                    else:
                        raise Exception(f"Ollama API error: {response.status}")
                        
        except Exception as e:
            logger.error(f"Task classification error: {e}")
            # Fallback classification
            if any(keyword in message.lower() for keyword in ['code', 'program', 'function', 'algorithm']):
                return TaskRoute(task_type="coding", handler="OPENROUTER", confidence=0.7, reasoning="Keyword-based fallback")
            elif any(keyword in message.lower() for keyword in ['email', 'calendar', 'schedule', 'send']):
                return TaskRoute(task_type="utility", handler="N8N", confidence=0.7, reasoning="Keyword-based fallback")
            else:
                return TaskRoute(task_type="conversation", handler="DOLPHIN", confidence=0.6, reasoning="Default fallback")

    async def handle_dolphin_request(self, message: str, context: Optional[Dict] = None) -> str:
        """Handle requests with local LLM directly"""
        try:
            # Get the best available model
            model_to_use = await self.get_available_model()
            
            async with aiohttp.ClientSession() as session:
                payload = {
                    "model": model_to_use,
                    "prompt": message,
                    "stream": False
                }
                
                async with session.post(f"{self.ollama_url}/api/generate", json=payload) as response:
                    if response.status == 200:
                        result = await response.json()
                        return result['response']
                    else:
                        raise Exception(f"Dolphin API error: {response.status}")
                        
        except Exception as e:
            logger.error(f"Dolphin request error: {e}")
            return f"I'm having trouble accessing my local processing. Error: {str(e)}"

    async def handle_openrouter_request(self, message: str, context: Optional[Dict] = None) -> str:
        """Route complex coding tasks to OpenRouter"""
        if not self.openrouter_key:
            return await self.handle_kimi_fallback(message, context)
            
        try:
            async with aiohttp.ClientSession() as session:
                payload = {
                    "model": "gpt-4",
                    "messages": [{"role": "user", "content": message}],
                    "stream": False
                }
                
                headers = {
                    "Authorization": f"Bearer {self.openrouter_key}",
                    "Content-Type": "application/json",
                    "HTTP-Referer": "http://localhost:8000",
                    "X-Title": "Dolphin Backend"
                }
                
                async with session.post("https://openrouter.ai/api/v1/chat/completions", 
                                      json=payload, headers=headers) as response:
                    if response.status == 200:
                        result = await response.json()
                        return result['choices'][0]['message']['content']
                    else:
                        raise Exception(f"OpenRouter API error: {response.status}")
                        
        except Exception as e:
            logger.error(f"OpenRouter request error: {e}")
            return await self.handle_kimi_fallback(message, context)

    async def handle_n8n_request(self, message: str, context: Optional[Dict] = None) -> str:
        """Route utility tasks to n8n agents"""
        try:
            # For now, simulate n8n integration
            # In production, this would call actual n8n workflows
            utility_response = f"I would handle this utility task via n8n: {message}"
            
            # TODO: Implement actual n8n webhook calls
            # async with aiohttp.ClientSession() as session:
            #     payload = {"message": message, "context": context}
            #     async with session.post(f"{self.n8n_url}/webhook/utility", json=payload) as response:
            #         result = await response.json()
            #         return result['response']
            
            return utility_response
            
        except Exception as e:
            logger.error(f"n8n request error: {e}")
            return f"Utility service temporarily unavailable. Error: {str(e)}"

    async def handle_kimi_fallback(self, message: str, context: Optional[Dict] = None) -> str:
        """Use Kimi K2 as analytics fallback when OpenRouter is unavailable"""
        try:
            async with aiohttp.ClientSession() as session:
                payload = {
                    "model": "kimik2",
                    "prompt": f"Analytics mode - {message}",
                    "stream": False
                }
                
                async with session.post(f"{self.ollama_url}/api/generate", json=payload) as response:
                    if response.status == 200:
                        result = await response.json()
                        return f"[Analytics Mode] {result['response']}"
                    else:
                        raise Exception(f"Kimi API error: {response.status}")
                        
        except Exception as e:
            logger.error(f"Kimi fallback error: {e}")
            return "All AI services are currently unavailable. Please try again later."

# Initialize enhanced orchestrator
orchestrator = DolphinOrchestrator()

# Enhanced API endpoints
@app.post("/api/chat", response_model=ChatResponse)
async def chat_endpoint(req: Request, chat: ChatRequest):
    """Enhanced chat endpoint with personality, memory, and analytics"""
    token = req.headers.get("persona-token")
    return await orchestrator.process_chat_request(chat, persona_token=token)

@app.get("/api/status")
async def status_endpoint():
    """Enhanced status endpoint with system health metrics"""
    try:
        # Test Ollama connection
        async with aiohttp.ClientSession() as session:
            async with session.get(f"{orchestrator.ollama_url}/api/tags") as response:
                ollama_status = response.status == 200
    except:
        ollama_status = False
    
    # Get system analytics
    analytics = orchestrator.analytics_logger.get_real_time_stats()
    memory_summary = orchestrator.memory_system.get_memory_summary()
    
    return {
        "status": "running",
        "timestamp": datetime.now().isoformat(),
        "backend_status": {
            "services": {
                "ollama": ollama_status,
                "openrouter_configured": bool(orchestrator.openrouter_key),
                "n8n": False  # TODO: Add actual n8n health check
            },
            "analytics": analytics,
            "memory": memory_summary,
            "personality": {
                "current_persona": orchestrator.personality_system.current_persona,
                "available_personas": list(orchestrator.personality_system.personas.keys())
            }
        }
    }

@app.get("/api/handlers")
async def handlers_endpoint():
    """Get available AI handlers and their capabilities"""
    return {
        "handlers": [
            {
                "name": "DOLPHIN",
                "description": "Local conversation and general tasks",
                "icon": "🐬",
                "status": "available"
            },
            {
                "name": "OPENROUTER", 
                "description": "Cloud AI for complex coding tasks",
                "icon": "☁️",
                "status": "available" if orchestrator.openrouter_key else "unavailable"
            },
            {
                "name": "N8N",
                "description": "Workflow automation and utilities", 
                "icon": "🔧",
                "status": "development"
            },
            {
                "name": "KIMI_K2",
                "description": "Analytics and fallback processing",
                "icon": "📊", 
                "status": "available"
            }
        ]
    }

# Personality System Endpoints
@app.get("/api/personas")
async def get_personas():
    """Get all available personas"""
    return {
        "current_persona": orchestrator.personality_system.current_persona,
        "personas": orchestrator.personality_system.get_personas()
    }

@app.post("/api/personas/{persona_id}")
async def set_persona(persona_id: str):
    """Set active persona"""
    success = orchestrator.personality_system.set_persona(persona_id)
    if success:
        return {"success": True, "persona": persona_id}
    else:
        raise HTTPException(status_code=404, detail="Persona not found")

@app.post("/api/personas/create")
async def create_persona(persona_data: Dict[str, Any]):
    """Create a custom persona"""
    persona_id = persona_data.get("id")
    if not persona_id:
        raise HTTPException(status_code=400, detail="Persona ID required")
    
    success = orchestrator.personality_system.create_custom_persona(persona_id, persona_data)
    if success:
        return {"success": True, "persona_id": persona_id}
    else:
        raise HTTPException(status_code=400, detail="Failed to create persona")

# Memory System Endpoints  
@app.get("/api/memory/session/{session_id}")
async def get_session_memory(session_id: str):
    """Get session memory and context"""
    context = orchestrator.memory_system.get_session_context(session_id)
    return {"session_id": session_id, "context": context}

@app.get("/api/memory/longterm")
async def get_longterm_memory():
    """Get long-term memory summary"""
    return orchestrator.memory_system.long_term_memory

@app.post("/api/memory/longterm/goal")
async def add_goal(goal_data: Dict[str, Any]):
    """Add a new goal to long-term memory"""
    goal_text = goal_data.get("text")
    priority = goal_data.get("priority", "medium")
    
    if not goal_text:
        raise HTTPException(status_code=400, detail="Goal text required")
    
    goal_id = orchestrator.memory_system.add_goal(goal_text, priority)
    return {"success": True, "goal_id": goal_id}

@app.post("/api/memory/flush")
async def flush_memory():
    """Flush short-term memory"""
    success = orchestrator.memory_system.flush_short_term()
    return {"success": success}

@app.delete("/api/memory/session/{session_id}")
async def close_session(session_id: str):
    """Close and archive a session"""
    orchestrator.memory_system.close_session(session_id)
    return {"success": True, "session_id": session_id}

# Analytics and Logging Endpoints
@app.get("/api/analytics/realtime")
async def get_realtime_analytics():
    """Get real-time system analytics"""
    return orchestrator.analytics_logger.get_real_time_stats()

@app.get("/api/analytics/daily")
async def get_daily_analytics(days: int = 7):
    """Get daily analytics for past N days"""
    return orchestrator.analytics_logger.get_daily_analytics(days)

@app.get("/api/analytics/performance")
async def get_performance_report():
    """Get handler performance report"""
    return orchestrator.analytics_logger.get_handler_performance_report()

@app.get("/api/logs/search")
async def search_logs(query: str, log_type: str = "routing", hours: int = 24, limit: int = 50):
    """Search through system logs"""
    results = orchestrator.analytics_logger.search_logs(query, log_type, hours, limit)
    return {"query": query, "results": results, "count": len(results)}

@app.get("/api/logs/export")
async def export_analytics():
    """Export comprehensive analytics"""
    export_path = orchestrator.analytics_logger.export_analytics()
    return {"export_path": export_path}

# System Management Endpoints
@app.post("/api/system/cleanup")
async def cleanup_system(days_to_keep: int = 30):
    """Clean up old logs and data"""
    cleaned = orchestrator.analytics_logger.cleanup_old_logs(days_to_keep)
    return {"cleaned_entries": cleaned}

@app.get("/api/system/health")
async def system_health():
    """Comprehensive system health check"""
    analytics = orchestrator.analytics_logger.get_real_time_stats()
    memory = orchestrator.memory_system.get_memory_summary()
    persona = orchestrator.personality_system.get_current_persona()
    
    # Calculate health score
    health_factors = []
    
    # Handler availability
    if analytics.get("handler_details"):
        avg_success_rate = sum(h.get("success_rate", 0) for h in analytics["handler_details"].values()) / len(analytics["handler_details"])
        health_factors.append(avg_success_rate)
    
    # Memory usage (simple heuristic)
    active_sessions = memory["short_term"]["active_sessions"]
    memory_health = max(0, 1.0 - (active_sessions / 50))  # Assume 50+ sessions is heavy
    health_factors.append(memory_health)
    
    # System responsiveness (based on latency)
    avg_latency = analytics.get("performance", {}).get("avg_latency_seconds", 0)
    latency_health = max(0, 1.0 - (avg_latency / 10))  # Assume 10s+ is poor
    health_factors.append(latency_health)
    
    overall_health = sum(health_factors) / len(health_factors) if health_factors else 0.5
    
    if overall_health >= 0.8:
        health_status = "excellent"
    elif overall_health >= 0.6:
        health_status = "good"
    elif overall_health >= 0.4:
        health_status = "fair"
    else:
        health_status = "poor"
    
    return {
        "health_score": round(overall_health, 3),
        "health_status": health_status,
        "timestamp": datetime.now().isoformat(),
        "components": {
            "analytics": analytics,
            "memory": memory,
            "personality": {
                "current": persona["name"],
                "icon": persona["icon"]
            }
        }
    }

# Startup event to initialize advanced features
@app.on_event("startup")
async def startup_event():
    """Initialize advanced features on startup"""
    await orchestrator.initialize_advanced_features()

# =============================================================================
# ADVANCED FEATURES API ENDPOINTS v2.1
# =============================================================================

# Reflection Engine Endpoints
@app.get("/api/reflection/summary")
async def get_reflection_summary():
    """Get reflection engine summary and statistics"""
    if not orchestrator.reflection_engine:
        raise HTTPException(status_code=503, detail="Reflection engine not available")
    return orchestrator.reflection_engine.get_reflection_summary()

@app.post("/api/reflection/enable")
async def enable_reflection_engine():
    """Enable background reflection engine"""
    if not orchestrator.reflection_engine:
        raise HTTPException(status_code=503, detail="Reflection engine not available")
    
    if not orchestrator.reflection_engine.is_running:
        asyncio.create_task(orchestrator.reflection_engine.start_background_reflection())
    
    return {"status": "enabled", "is_running": orchestrator.reflection_engine.is_running}

@app.post("/api/reflection/disable")
async def disable_reflection_engine():
    """Disable background reflection engine"""
    if not orchestrator.reflection_engine:
        raise HTTPException(status_code=503, detail="Reflection engine not available")
    
    orchestrator.reflection_engine.stop_background_reflection()
    return {"status": "disabled"}

# Connectivity Management Endpoints
@app.get("/api/connectivity/status")
async def get_connectivity_status():
    """Get current connectivity status and service health"""
    if not orchestrator.connectivity_manager:
        raise HTTPException(status_code=503, detail="Connectivity manager not available")
    return orchestrator.connectivity_manager.get_status_summary()

@app.get("/api/connectivity/routing-adjustments")
async def get_routing_adjustments():
    """Get routing adjustments based on connectivity"""
    if not orchestrator.connectivity_manager:
        raise HTTPException(status_code=503, detail="Connectivity manager not available")
    return orchestrator.connectivity_manager.get_routing_adjustments()

@app.post("/api/connectivity/force-offline")
async def force_offline_mode(enabled: bool = True):
    """Force offline mode on/off"""
    if not orchestrator.connectivity_manager:
        raise HTTPException(status_code=503, detail="Connectivity manager not available")
    
    orchestrator.connectivity_manager.force_offline_mode(enabled)
    return {"forced_offline": enabled, "current_mode": orchestrator.connectivity_manager.current_mode.value}

@app.post("/api/connectivity/check-services")
async def manual_service_check(service_id: Optional[str] = None):
    """Manually trigger service connectivity check"""
    if not orchestrator.connectivity_manager:
        raise HTTPException(status_code=503, detail="Connectivity manager not available")
    
    result = await orchestrator.connectivity_manager.manual_service_check(service_id)
    return result

@app.get("/api/connectivity/notification")
async def get_connectivity_notification():
    """Get UI notification about connectivity status"""
    if not orchestrator.connectivity_manager:
        return None
    return orchestrator.connectivity_manager.get_ui_notification()

# Additional endpoints for handler status updates and fallback alerts
@app.post("/api/update-handler-status")
async def update_handler_status(handler: str, status: str):
    """Update handler status from frontend/admin."""
    try:
        handler_registry.update(handler, HandlerState(status))
        return {"handler": handler, "status": status}
    except Exception as e:
        raise HTTPException(status_code=400, detail=str(e))


@app.post("/api/fallback-alert")
async def fallback_alert():
    """Notify UI that system entered emergency persona mode."""
    # In real implementation this would push websocket event
    return {"status": "alerted"}

# Private Memory Endpoints
@app.post("/api/private-memory/unlock")
async def unlock_private_memory(password: str = "default_dev_password"):
    """Unlock private memory with password"""
    if not orchestrator.private_memory_manager:
        raise HTTPException(status_code=503, detail="Private memory manager not available")
    
    success = orchestrator.private_memory_manager.unlock_private_memories(password)
    if success:
        return {"status": "unlocked", "message": "Private memories are now accessible"}
    else:
        raise HTTPException(status_code=401, detail="Invalid password")

@app.post("/api/private-memory/lock")
async def lock_private_memory():
    """Lock private memory"""
    if not orchestrator.private_memory_manager:
        raise HTTPException(status_code=503, detail="Private memory manager not available")
    
    orchestrator.private_memory_manager.lock_private_memories()
    return {"status": "locked", "message": "Private memories are now locked"}

@app.get("/api/private-memory/status")
async def get_private_memory_status():
    """Get private memory system status"""
    if not orchestrator.private_memory_manager:
        raise HTTPException(status_code=503, detail="Private memory manager not available")
    return orchestrator.private_memory_manager.get_status()

@app.get("/api/private-memory/preview")
async def get_private_memory_preview():
    """Get non-sensitive preview of private memories"""
    if not orchestrator.private_memory_manager:
        raise HTTPException(status_code=503, detail="Private memory manager not available")
    return orchestrator.private_memory_manager.get_private_memory_preview()

@app.post("/api/private-memory/add")
async def add_private_memory(request: dict):
    """Add a new private memory entry"""
    if not orchestrator.private_memory_manager:
        raise HTTPException(status_code=503, detail="Private memory manager not available")
    
    if not orchestrator.private_memory_manager.is_unlocked:
        raise HTTPException(status_code=403, detail="Private memories are locked")
    
    entry_id = orchestrator.private_memory_manager.add_private_memory(
        content=request.get("content", ""),
        tags=request.get("tags", []),
        category=request.get("category", "private"),
        session_id=request.get("session_id", "default"),
        access_level=request.get("access_level", "private"),
        metadata=request.get("metadata", {})
    )
    
    return {"entry_id": entry_id, "status": "added"}

@app.get("/api/private-memory/{entry_id}")
async def get_private_memory(entry_id: str):
    """Get a specific private memory entry"""
    if not orchestrator.private_memory_manager:
        raise HTTPException(status_code=503, detail="Private memory manager not available")
    
    if not orchestrator.private_memory_manager.is_unlocked:
        raise HTTPException(status_code=403, detail="Private memories are locked")
    
    memory = orchestrator.private_memory_manager.get_private_memory(entry_id)
    if not memory:
        raise HTTPException(status_code=404, detail="Private memory not found")
    
    return memory

@app.get("/api/private-memory/search")
async def search_private_memories(query: Optional[str] = None, category: Optional[str] = None, limit: int = 10):
    """Search private memories"""
    if not orchestrator.private_memory_manager:
        raise HTTPException(status_code=503, detail="Private memory manager not available")
    
    if not orchestrator.private_memory_manager.is_unlocked:
        raise HTTPException(status_code=403, detail="Private memories are locked")
    
    results = orchestrator.private_memory_manager.search_private_memories(
        query=query, category=category, limit=limit
    )
    return {"results": results, "count": len(results)}

# Persona Instruction Management Endpoints
@app.get("/api/personas/manifestos")
async def list_persona_manifestos():
    """List all available persona manifestos"""
    if not orchestrator.persona_instruction_manager:
        raise HTTPException(status_code=503, detail="Persona instruction manager not available")
    return orchestrator.persona_instruction_manager.list_manifestos()

@app.get("/api/personas/manifesto/{persona_id}")
async def get_persona_manifesto(persona_id: str):
    """Get a specific persona manifesto"""
    if not orchestrator.persona_instruction_manager:
        raise HTTPException(status_code=503, detail="Persona instruction manager not available")
    
    manifesto = orchestrator.persona_instruction_manager.get_manifesto(persona_id)
    if not manifesto:
        raise HTTPException(status_code=404, detail="Persona manifesto not found")
    
    return manifesto.to_dict()

@app.post("/api/personas/activate/{persona_id}")
async def activate_persona_manifesto(persona_id: str):
    """Activate a specific persona manifesto"""
    if not orchestrator.persona_instruction_manager:
        raise HTTPException(status_code=503, detail="Persona instruction manager not available")
    
    success = orchestrator.persona_instruction_manager.activate_persona(persona_id)
    if success:
        return {"status": "activated", "persona_id": persona_id}
    else:
        raise HTTPException(status_code=404, detail="Persona manifesto not found")

@app.get("/api/personas/active-instructions")
async def get_active_persona_instructions():
    """Get instruction set for currently active persona"""
    if not orchestrator.persona_instruction_manager:
        raise HTTPException(status_code=503, detail="Persona instruction manager not available")
    
    instructions = orchestrator.persona_instruction_manager.get_active_instructions()
    if not instructions:
        return {"message": "No persona currently active", "instructions": None}
    
    return instructions

@app.put("/api/personas/manifesto/{persona_id}")
async def update_persona_manifesto(persona_id: str, updates: dict):
    """Update an existing persona manifesto"""
    if not orchestrator.persona_instruction_manager:
        raise HTTPException(status_code=503, detail="Persona instruction manager not available")
    
    success = orchestrator.persona_instruction_manager.update_manifesto(persona_id, updates)
    if success:
        return {"status": "updated", "persona_id": persona_id}
    else:
        raise HTTPException(status_code=404, detail="Persona manifesto not found")

# Mirror Mode Endpoints
@app.get("/api/mirror-mode/status")
async def get_mirror_mode_status():
    """Get mirror mode status and statistics"""
    if not orchestrator.mirror_mode_manager:
        raise HTTPException(status_code=503, detail="Mirror mode manager not available")
    return orchestrator.mirror_mode_manager.get_mirror_statistics()

@app.post("/api/mirror-mode/enable")
async def enable_mirror_mode(intensity: float = 0.7, enabled_types: Optional[List[str]] = None):
    """Enable mirror mode with specified settings"""
    if not orchestrator.mirror_mode_manager:
        raise HTTPException(status_code=503, detail="Mirror mode manager not available")
    
    orchestrator.mirror_mode_manager.enable_mirror_mode(intensity, enabled_types)
    return {"status": "enabled", "intensity": intensity, "enabled_types": enabled_types}

@app.post("/api/mirror-mode/disable")
async def disable_mirror_mode():
    """Disable mirror mode"""
    if not orchestrator.mirror_mode_manager:
        raise HTTPException(status_code=503, detail="Mirror mode manager not available")
    
    orchestrator.mirror_mode_manager.disable_mirror_mode()
    return {"status": "disabled"}

@app.get("/api/mirror-mode/session/{session_id}")
async def get_session_reflections(session_id: str):
    """Get all mirror reflections for a specific session"""
    if not orchestrator.mirror_mode_manager:
        raise HTTPException(status_code=503, detail="Mirror mode manager not available")
    
    reflections = orchestrator.mirror_mode_manager.get_session_reflections(session_id)
    return {"session_id": session_id, "reflections": reflections, "count": len(reflections)}

@app.delete("/api/mirror-mode/history")
async def clear_mirror_history(session_id: Optional[str] = None):
    """Clear mirror mode reflection history"""
    if not orchestrator.mirror_mode_manager:
        raise HTTPException(status_code=503, detail="Mirror mode manager not available")
    
    orchestrator.mirror_mode_manager.clear_reflection_history(session_id)
    return {"status": "cleared", "session_id": session_id}

# New Mirror self-report endpoint
@app.post("/api/mirror")
async def get_last_mirror_report(stylized: bool = False):
    """Return the most recent self-report generated by mirror mode."""
    if not orchestrator.mirror_mode_manager:
        raise HTTPException(status_code=503, detail="Mirror mode manager not available")
    if stylized:
        return {"report": orchestrator.mirror_mode_manager.get_last_self_report_styled()}
    report = orchestrator.mirror_mode_manager.get_last_self_report()
    if not report:
        return {"message": "no report"}
    return report

# Search past mirror logs
@app.get("/api/mirror/search")
async def search_mirror_logs(pattern: str, limit: int = 20):
    if not orchestrator.mirror_mode_manager:
        raise HTTPException(status_code=503, detail="Mirror mode manager not available")
    results = orchestrator.mirror_mode_manager.search_log(pattern, limit)
    return {"pattern": pattern, "results": results}

# System Metrics Endpoints
@app.get("/api/metrics/realtime")
async def get_realtime_metrics():
    """Get real-time system metrics"""
    if not orchestrator.metrics_collector:
        raise HTTPException(status_code=503, detail="Metrics collector not available")
    return orchestrator.metrics_collector.get_realtime_status()

@app.get("/api/metrics/models")
async def get_model_usage_metrics():
    """Get detailed model usage statistics"""
    if not orchestrator.metrics_collector:
        raise HTTPException(status_code=503, detail="Metrics collector not available")
    return orchestrator.metrics_collector.get_model_usage_report()

@app.get("/api/metrics/features")
async def get_feature_usage_metrics():
    """Get feature usage statistics"""
    if not orchestrator.metrics_collector:
        raise HTTPException(status_code=503, detail="Metrics collector not available")
    return orchestrator.metrics_collector.get_feature_usage_report()

@app.get("/api/metrics/historical")
async def get_historical_metrics(period: str = "hour", limit: int = 24):
    """Get historical metrics data"""
    if not orchestrator.metrics_collector:
        raise HTTPException(status_code=503, detail="Metrics collector not available")
    
    if period not in ["minute", "hour", "day"]:
        raise HTTPException(status_code=400, detail="Period must be 'minute', 'hour', or 'day'")
    
    return {
        "period": period,
        "limit": limit,
        "data": orchestrator.metrics_collector.get_historical_data(period, limit)
    }

@app.get("/api/metrics/export")
async def export_system_metrics():
    """Export comprehensive system metrics"""
    if not orchestrator.metrics_collector:
        raise HTTPException(status_code=503, detail="Metrics collector not available")
    
    return {
        "export_data": orchestrator.metrics_collector.export_metrics(),
        "export_timestamp": datetime.now().isoformat()
    }

@app.get("/api/metrics/health")
async def get_metrics_health_check():
    """Get system health check from metrics"""
    if not orchestrator.metrics_collector:
        raise HTTPException(status_code=503, detail="Metrics collector not available")
    return orchestrator.metrics_collector.get_health_check()

# =============================================================================
# END ADVANCED FEATURES API ENDPOINTS
# =============================================================================

if __name__ == "__main__":
    port = int(os.getenv('DOLPHIN_PORT', 8000))
    logger.info(f"🐬 Starting Enhanced Dolphin Backend on port {port}")
    logger.info("Features: Personality System, Memory Management, Analytics Logging")
    uvicorn.run(app, host="0.0.0.0", port=port)<|MERGE_RESOLUTION|>--- conflicted
+++ resolved
@@ -164,17 +164,6 @@
             # Initialize Persona Instruction Manager
             self.persona_instruction_manager = PersonaInstructionManager()
             
-<<<<<<< HEAD
-=======
-            # Initialize Mirror Mode Manager
-            self.mirror_mode_manager = MirrorModeManager(
-                self.analytics_logger,
-                memory_system=self.memory_system,
-                persona_manager=self.persona_instruction_manager,
-                reflection_engine=self.reflection_engine,
-            )
-            
->>>>>>> 140544ee
             # Initialize System Metrics Collector
             self.metrics_collector = MetricsCollector(self.analytics_logger)
             
