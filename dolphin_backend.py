#!/usr/bin/env python3
"""
Dolphin Backend - AI Orchestration Server v2.0

Enhanced multi-server architecture with:
- Personality System: User-selectable AI personas
- Memory System: Session & long-term memory with sentiment analysis
- Analytics Logging: Comprehensive routing transparency & performance tracking
- Agent Awareness: Real-time status monitoring

Architecture:
- Dolphin handles general conversation and routing decisions
- Heavy coding tasks → OpenRouter (GPT-4/Claude)
- Utilities (email/calendar) → n8n agents
- Analytics fallback → Kimi K2 (when OpenRouter unavailable)

Usage:
    python dolphin_backend.py
"""

import asyncio
import json
import logging
import os
import time
from datetime import datetime
from typing import Dict, Any, Optional, List
from fastapi import FastAPI, HTTPException, BackgroundTasks, Request
from fastapi.middleware.cors import CORSMiddleware
from fastapi.responses import JSONResponse
from pydantic import BaseModel, validator
from persona_filter import apply_persona_filter

# Load environment variables from .env file
try:
    from dotenv import load_dotenv
    load_dotenv()
except ImportError:
    print("Warning: python-dotenv not installed. Using system environment variables only.")
import aiohttp
import uvicorn
import os
from pathlib import Path

# Import our enhanced systems
from personality_system import PersonalitySystem
from memory_system import MemorySystem
from analytics_logger import AnalyticsLogger
from utils.preference_vote_store import PreferenceVoteStore
from handler_registry import handler_registry, HandlerState
from fallback_personas import get as get_fallback_persona
from judge_agent import JudgeAgent

# Configure logging
logging.basicConfig(
    level=logging.INFO,
    format='%(asctime)s - %(name)s - %(levelname)s - %(message)s',
    handlers=[
        logging.FileHandler('dolphin_backend.log'),
        logging.StreamHandler()
    ]
)

logger = logging.getLogger(__name__)

# Import advanced v2.1 features after logger is configured
try:
    from reflection_engine import ReflectionEngine
    from connectivity_manager import ConnectivityManager
    from private_memory import PrivateMemoryManager
    from persona_instruction_manager import PersonaInstructionManager
    from mirror_mode import MirrorModeManager
    from system_metrics import MetricsCollector
    ADVANCED_FEATURES_AVAILABLE = True
    logger.info("✅ Advanced v2.1 features imported successfully")
except ImportError as e:
    logger.warning(f"⚠️ Some advanced features unavailable: {e}")
    ADVANCED_FEATURES_AVAILABLE = False

# Enhanced Pydantic models
class ChatRequest(BaseModel):
    message: str
    context: Optional[Dict[str, Any]] = None
    session_id: Optional[str] = None
    persona: Optional[str] = None

class ChatResponse(BaseModel):
    response: str
    handler: str
    reasoning: str
    metadata: Dict[str, Any]
    timestamp: str
    session_id: str
    persona_used: str
    judgment: Optional[Dict[str, Any]] = None

class PreferenceVoteSchema(BaseModel):
    prompt: str
    response_a: str
    response_b: str
    winner: str

    @validator('winner')
    def validate_winner(cls, v):
        if v not in ('a', 'b'):
            raise ValueError("winner must be 'a' or 'b'")
        return v

class TaskRoute(BaseModel):
    task_type: str
    confidence: float
    reasoning: str
    handler: str


class PreferenceVoteRequest(BaseModel):
    prompt: str
    response_a: str
    response_b: str
    winner: str  # 'a' or 'b'

# FastAPI app
app = FastAPI(title="Dolphin AI Backend", version="1.0.0")

app.add_middleware(
    CORSMiddleware,
    allow_origins=["*"],
    allow_credentials=True,
    allow_methods=["*"],
    allow_headers=["*"],
)

class DolphinOrchestrator:
    """
    Enhanced Dolphin orchestrator with personality, memory, and analytics
    """
    
    def __init__(self):
        self.ollama_url = os.getenv('OLLAMA_URL', 'http://localhost:11434')
        self.openrouter_key = os.getenv('OPENROUTER_KEY')
        self.n8n_url = os.getenv('N8N_URL', 'http://localhost:5678')
        
        # Model configuration
        self.primary_model = os.getenv('PRIMARY_MODEL', 'llama2-uncensored')
        self.fallback_model = os.getenv('FALLBACK_MODEL', 'mistral:7b-instruct-q4_K_M')
        
        # Initialize enhanced systems
        self.personality_system = PersonalitySystem()
        self.memory_system = MemorySystem()
        self.analytics_logger = AnalyticsLogger()
        self.preference_vote_store = PreferenceVoteStore()
        
        # Initialize advanced features v2.1
        self.reflection_engine = None
        self.connectivity_manager = None
        self.private_memory_manager = None
        self.persona_instruction_manager = None
        self.mirror_mode_manager = None
        self.metrics_collector = None
        
        # Advanced features initialization will be called in startup
        logger.info("🐬 Enhanced Dolphin Orchestrator v2.1 initialized - advanced features pending startup")
    
    async def initialize_advanced_features(self):
        """Initialize all advanced v2.1 features"""
        if not ADVANCED_FEATURES_AVAILABLE:
            logger.warning("⚠️ Advanced features not available - skipping initialization")
            return
            
        try:
            # Initialize Reflection Engine
            self.reflection_engine = ReflectionEngine(self.memory_system, self.analytics_logger)
            
            # Initialize Mirror Mode Manager
            self.mirror_mode_manager = MirrorModeManager(self.analytics_logger)

            # Initialize Connectivity Manager
            self.connectivity_manager = ConnectivityManager(
                self.analytics_logger,
                on_status_change=self._on_handler_status_change,
                mirror_mode_manager=self.mirror_mode_manager,
            )

            # Initialize Private Memory Manager
            self.private_memory_manager = PrivateMemoryManager()

            # Initialize Persona Instruction Manager
            self.persona_instruction_manager = PersonaInstructionManager()
            
            # Initialize System Metrics Collector
            self.metrics_collector = MetricsCollector(self.analytics_logger)
            
            # Start background services
            asyncio.create_task(self.reflection_engine.start_background_reflection())
            asyncio.create_task(self.connectivity_manager.start_monitoring())

            logger.info("✅ All advanced v2.1 features initialized successfully")

        except Exception as e:
            logger.error(f"❌ Error initializing advanced features: {e}")
            # Continue without advanced features if initialization fails

    def _on_handler_status_change(self, status: Dict[str, Any]) -> None:
        """Callback for connectivity status changes."""
        logger.info(f"Handler status updated: {status.get('current_mode')}")

    async def _record_judgment(self, session_id: str, judgment: Dict[str, Any],
                               persona: str, persona_token: Optional[str], request_id: str) -> None:
        """Store judgment in memory and analytics without blocking main flow."""
        try:
            self.memory_system.add_judgment(
                session_id,
                judgment,
                persona=persona,
                persona_token=persona_token,
            )
            self.analytics_logger.log_custom_event(
                "judgment",
                {"session_id": session_id, "judgment": judgment, "persona": persona, "request_id": request_id},
            )
        except Exception as e:
            logger.error(f"Error recording judgment: {e}")
        
    async def get_available_model(self, preferred_model: Optional[str] = None) -> str:
        """
        Get the best available model from Ollama, with fallback support
        """
        try:
            async with aiohttp.ClientSession() as session:
                async with session.get(f"{self.ollama_url}/api/tags") as response:
                    if response.status == 200:
                        data = await response.json()
                        available_models = [model["name"] for model in data.get("models", [])]
                        
                        # If specific model requested and available, use it
                        if preferred_model and preferred_model in available_models:
                            return preferred_model
                        
                        # Try primary model first
                        if self.primary_model in available_models:
                            return self.primary_model
                        
                        # Fall back to secondary model
                        if self.fallback_model in available_models:
                            logger.warning(f"Primary model '{self.primary_model}' not available, using fallback '{self.fallback_model}'")
                            return self.fallback_model
                        
                        # If neither is available, use the first available model
                        if available_models:
                            fallback_choice = available_models[0]
                            logger.warning(f"Neither primary nor fallback models available, using '{fallback_choice}'")
                            return fallback_choice
                        
                        # No models available
                        raise Exception("No models available in Ollama")
                    else:
                        raise Exception(f"Failed to connect to Ollama: {response.status}")
        except Exception as e:
            logger.error(f"Error checking available models: {e}")
            # Return primary model as last resort (will fail if not available)
            return self.primary_model
    
    async def process_chat_request(self, request: ChatRequest, persona_token: Optional[str] = None) -> ChatResponse:
        """
        Enhanced chat processing with personality, memory, and analytics
        """
        start_time = time.time()
        request_id = None
        
        try:
            # Set persona if provided
            if request.persona:
                self.personality_system.set_persona(request.persona)
            
            current_persona = self.personality_system.get_current_persona()
            
            # Create or get session
            session_id = request.session_id or self.memory_system.create_session()
            
            # Get session context
            session_context = self.memory_system.get_session_context(
                session_id, persona=current_persona["name"], persona_token=persona_token
            )
            
            # Enhance context with memory
            enhanced_context = {
                **(request.context or {}),
                "session_context": session_context,
                "persona": current_persona["name"],
                "memory_focus": self.personality_system.get_memory_focus_areas()
            }
            
            # Classify task with persona awareness
            route = await self.classify_task(request.message, enhanced_context)
            route = self.personality_system.adjust_routing_for_persona(route.__dict__)
            
            # Log routing decision
            request_id = self.analytics_logger.log_routing_decision(
                request.dict(), route, current_persona["name"]
            )
            
            # Format prompt with persona
            formatted_message = self.personality_system.format_prompt_with_persona(
                request.message, enhanced_context
            )
            
            # Route to appropriate handler
            if route["handler"] == "OPENROUTER":
                response_text = await self.handle_openrouter_request(formatted_message, enhanced_context)
            elif route["handler"] == "N8N":
                response_text = await self.handle_n8n_request(formatted_message, enhanced_context)
            elif route["handler"] == "KIMI_K2":
                response_text = await self.handle_kimi_fallback(formatted_message, enhanced_context)
            else:  # DOLPHIN
                response_text = await self.handle_dolphin_request(formatted_message, enhanced_context)

            # Apply unified persona filter
            response_text = apply_persona_filter(response_text, current_persona["name"])
            
            # Add messages to memory
            self.memory_system.add_message(
                session_id, request.message, "user",
                metadata={"persona": current_persona["name"], "request_id": request_id},
                persona=current_persona["name"], persona_token=persona_token
            )
            
            self.memory_system.add_message(
                session_id, response_text, "assistant",
                handler=route["handler"],
                metadata={"reasoning": route["reasoning"], "request_id": request_id},
                persona=current_persona["name"], persona_token=persona_token
            )

            # Evaluate response with JudgeAgent
            judge = JudgeAgent()
            judgment = judge.evaluate(
                response_text,
                {
                    "session_context": session_context,
                    "persona": current_persona["name"],
                    "session_id": session_id,
                },
            )

            # Store judgment asynchronously
            asyncio.create_task(
                self._record_judgment(session_id, judgment, current_persona["name"], persona_token, request_id)
            )
            
            # Calculate performance metrics
            latency = time.time() - start_time
            
            # Log performance
            self.analytics_logger.log_performance_metrics(
                request_id, route["handler"], latency, True
            )
            
            response = ChatResponse(
                response=response_text,
                handler=route["handler"],
                reasoning=route["reasoning"],
                metadata={
                    "persona_applied": route.get("persona_applied", current_persona["name"]),
                    "confidence": route["confidence"],
                    "latency_seconds": round(latency, 3),
                    "session_message_count": session_context["total_messages"] + 1,
                    "sentiment_trend": session_context["sentiment_trend"]
                },
                timestamp=datetime.now().isoformat(),
                session_id=session_id,
                persona_used=current_persona["name"],
                judgment=judgment
            )
            
            return response
            
        except Exception as e:
            logger.error(f"Chat processing error: {e}")
            
            # Log error performance
            if request_id:
                latency = time.time() - start_time
                self.analytics_logger.log_performance_metrics(
                    request_id, "ERROR", latency, False, error_message=str(e)
                )
            
            return ChatResponse(
                response=f"I encountered an error processing your request: {str(e)}",
                handler="ERROR",
                reasoning="Exception occurred during processing",
                metadata={"error": str(e), "timestamp": datetime.now().isoformat()},
                timestamp=datetime.now().isoformat(),
                session_id=request.session_id or "unknown",
                persona_used=self.personality_system.get_current_persona()["name"],
                judgment=None
            )
        
    async def classify_task(self, message: str, context: Optional[Dict] = None) -> TaskRoute:
        """
        Use Dolphin to classify the task type and determine routing
        """
        classification_prompt = f"""
Analyze this user message and determine the best handler:

Message: "{message}"
Context: {json.dumps(context or {}, indent=2)}

Choose from these handlers:
1. DOLPHIN - General conversation, questions, explanations
2. OPENROUTER - Complex coding, programming tasks, technical documentation
3. N8N - Utilities like email, calendar, file operations, web scraping
4. KIMI_K2 - Data analysis, analytics, when OpenRouter is unavailable

Respond in JSON format:
{{
    "task_type": "conversation|coding|utility|analytics",
    "handler": "DOLPHIN|OPENROUTER|N8N|KIMI_K2",
    "confidence": 0.0-1.0,
    "reasoning": "Brief explanation of choice"
}}
"""

        try:
            # Get the best available model for classification
            model_to_use = await self.get_available_model()
            
            async with aiohttp.ClientSession() as session:
                payload = {
                    "model": model_to_use,
                    "prompt": classification_prompt,
                    "stream": False
                }
                
                async with session.post(f"{self.ollama_url}/api/generate", json=payload) as response:
                    if response.status == 200:
                        result = await response.json()
                        
                        # Parse Dolphin's response
                        try:
                            classification = json.loads(result['response'])
                            return TaskRoute(**classification)
                        except json.JSONDecodeError:
                            # Fallback if JSON parsing fails
                            return TaskRoute(
                                task_type="conversation",
                                handler="DOLPHIN",
                                confidence=0.8,
                                reasoning="JSON parsing failed, defaulting to conversation"
                            )
                    else:
                        raise Exception(f"Ollama API error: {response.status}")
                        
        except Exception as e:
            logger.error(f"Task classification error: {e}")
            # Fallback classification
            if any(keyword in message.lower() for keyword in ['code', 'program', 'function', 'algorithm']):
                return TaskRoute(task_type="coding", handler="OPENROUTER", confidence=0.7, reasoning="Keyword-based fallback")
            elif any(keyword in message.lower() for keyword in ['email', 'calendar', 'schedule', 'send']):
                return TaskRoute(task_type="utility", handler="N8N", confidence=0.7, reasoning="Keyword-based fallback")
            else:
                return TaskRoute(task_type="conversation", handler="DOLPHIN", confidence=0.6, reasoning="Default fallback")

    async def handle_dolphin_request(self, message: str, context: Optional[Dict] = None) -> str:
        """Handle requests with local LLM directly"""
        try:
            # Get the best available model
            model_to_use = await self.get_available_model()
            
            async with aiohttp.ClientSession() as session:
                payload = {
                    "model": model_to_use,
                    "prompt": message,
                    "stream": False
                }
                
                async with session.post(f"{self.ollama_url}/api/generate", json=payload) as response:
                    if response.status == 200:
                        result = await response.json()
                        return result['response']
                    else:
                        raise Exception(f"Dolphin API error: {response.status}")
                        
        except Exception as e:
            logger.error(f"Dolphin request error: {e}")
            return f"I'm having trouble accessing my local processing. Error: {str(e)}"

    async def handle_openrouter_request(self, message: str, context: Optional[Dict] = None) -> str:
        """Route complex coding tasks to OpenRouter"""
        if not self.openrouter_key:
            return await self.handle_kimi_fallback(message, context)
            
        try:
            async with aiohttp.ClientSession() as session:
                payload = {
                    "model": "gpt-4",
                    "messages": [{"role": "user", "content": message}],
                    "stream": False
                }
                
                headers = {
                    "Authorization": f"Bearer {self.openrouter_key}",
                    "Content-Type": "application/json",
                    "HTTP-Referer": "http://localhost:8000",
                    "X-Title": "Dolphin Backend"
                }
                
                async with session.post("https://openrouter.ai/api/v1/chat/completions", 
                                      json=payload, headers=headers) as response:
                    if response.status == 200:
                        result = await response.json()
                        return result['choices'][0]['message']['content']
                    else:
                        raise Exception(f"OpenRouter API error: {response.status}")
                        
        except Exception as e:
            logger.error(f"OpenRouter request error: {e}")
            return await self.handle_kimi_fallback(message, context)

    async def handle_n8n_request(self, message: str, context: Optional[Dict] = None) -> str:
        """Route utility tasks to n8n agents"""
        try:
            # For now, simulate n8n integration
            # In production, this would call actual n8n workflows
            utility_response = f"I would handle this utility task via n8n: {message}"
            
            # TODO: Implement actual n8n webhook calls
            # async with aiohttp.ClientSession() as session:
            #     payload = {"message": message, "context": context}
            #     async with session.post(f"{self.n8n_url}/webhook/utility", json=payload) as response:
            #         result = await response.json()
            #         return result['response']
            
            return utility_response
            
        except Exception as e:
            logger.error(f"n8n request error: {e}")
            return f"Utility service temporarily unavailable. Error: {str(e)}"

    async def handle_kimi_fallback(self, message: str, context: Optional[Dict] = None) -> str:
        """Use Kimi K2 as analytics fallback when OpenRouter is unavailable"""
        try:
            async with aiohttp.ClientSession() as session:
                payload = {
                    "model": "kimik2",
                    "prompt": f"Analytics mode - {message}",
                    "stream": False
                }
                
                async with session.post(f"{self.ollama_url}/api/generate", json=payload) as response:
                    if response.status == 200:
                        result = await response.json()
                        return f"[Analytics Mode] {result['response']}"
                    else:
                        raise Exception(f"Kimi API error: {response.status}")
                        
        except Exception as e:
            logger.error(f"Kimi fallback error: {e}")
            return "All AI services are currently unavailable. Please try again later."

# Initialize enhanced orchestrator
orchestrator = DolphinOrchestrator()

# Enhanced API endpoints
@app.post("/api/chat", response_model=ChatResponse)
async def chat_endpoint(req: Request, chat: ChatRequest):
    """Enhanced chat endpoint with personality, memory, and analytics"""
    token = req.headers.get("persona-token")
    return await orchestrator.process_chat_request(chat, persona_token=token)

@app.get("/api/status")
async def status_endpoint():
    """Enhanced status endpoint with system health metrics"""
    try:
        # Test Ollama connection
        async with aiohttp.ClientSession() as session:
            async with session.get(f"{orchestrator.ollama_url}/api/tags") as response:
                ollama_status = response.status == 200
    except:
        ollama_status = False
    
    # Get system analytics
    analytics = orchestrator.analytics_logger.get_real_time_stats()
    memory_summary = orchestrator.memory_system.get_memory_summary()
    
    return {
        "status": "running",
        "timestamp": datetime.now().isoformat(),
        "backend_status": {
            "services": {
                "ollama": ollama_status,
                "openrouter_configured": bool(orchestrator.openrouter_key),
                "n8n": False  # TODO: Add actual n8n health check
            },
            "analytics": analytics,
            "memory": memory_summary,
            "personality": {
                "current_persona": orchestrator.personality_system.current_persona,
                "available_personas": list(orchestrator.personality_system.personas.keys())
            }
        }
    }

@app.get("/api/handlers")
async def handlers_endpoint():
    """Get available AI handlers and their capabilities"""
    return {
        "handlers": [
            {
                "name": "DOLPHIN",
                "description": "Local conversation and general tasks",
                "icon": "🐬",
                "status": "available"
            },
            {
                "name": "OPENROUTER", 
                "description": "Cloud AI for complex coding tasks",
                "icon": "☁️",
                "status": "available" if orchestrator.openrouter_key else "unavailable"
            },
            {
                "name": "N8N",
                "description": "Workflow automation and utilities", 
                "icon": "🔧",
                "status": "development"
            },
            {
                "name": "KIMI_K2",
                "description": "Analytics and fallback processing",
                "icon": "📊", 
                "status": "available"
            }
        ]
    }

# Personality System Endpoints
@app.get("/api/personas")
async def get_personas():
    """Get all available personas"""
    return {
        "current_persona": orchestrator.personality_system.current_persona,
        "personas": orchestrator.personality_system.get_personas()
    }

@app.post("/api/personas/{persona_id}")
async def set_persona(persona_id: str):
    """Set active persona"""
    success = orchestrator.personality_system.set_persona(persona_id)
    if success:
        return {"success": True, "persona": persona_id}
    else:
        raise HTTPException(status_code=404, detail="Persona not found")

@app.post("/api/personas/create")
async def create_persona(persona_data: Dict[str, Any]):
    """Create a custom persona"""
    persona_id = persona_data.get("id")
    if not persona_id:
        raise HTTPException(status_code=400, detail="Persona ID required")
    
    success = orchestrator.personality_system.create_custom_persona(persona_id, persona_data)
    if success:
        return {"success": True, "persona_id": persona_id}
    else:
        raise HTTPException(status_code=400, detail="Failed to create persona")

# Memory System Endpoints  
@app.get("/api/memory/session/{session_id}")
async def get_session_memory(session_id: str):
    """Get session memory and context"""
    context = orchestrator.memory_system.get_session_context(session_id)
    return {"session_id": session_id, "context": context}

@app.get("/api/memory/longterm")
async def get_longterm_memory():
    """Get long-term memory summary"""
    return orchestrator.memory_system.long_term_memory

@app.post("/api/memory/longterm/goal")
async def add_goal(goal_data: Dict[str, Any]):
    """Add a new goal to long-term memory"""
    goal_text = goal_data.get("text")
    priority = goal_data.get("priority", "medium")
    
    if not goal_text:
        raise HTTPException(status_code=400, detail="Goal text required")
    
    goal_id = orchestrator.memory_system.add_goal(goal_text, priority)
    return {"success": True, "goal_id": goal_id}

@app.post("/api/memory/flush")
async def flush_memory():
    """Flush short-term memory"""
    success = orchestrator.memory_system.flush_short_term()
    return {"success": success}

@app.delete("/api/memory/session/{session_id}")
async def close_session(session_id: str):
    """Close and archive a session"""
    orchestrator.memory_system.close_session(session_id)
    return {"success": True, "session_id": session_id}

# Analytics and Logging Endpoints
@app.get("/api/analytics/realtime")
async def get_realtime_analytics():
    """Get real-time system analytics"""
    return orchestrator.analytics_logger.get_real_time_stats()

@app.get("/api/analytics/daily")
async def get_daily_analytics(days: int = 7):
    """Get daily analytics for past N days"""
    return orchestrator.analytics_logger.get_daily_analytics(days)

@app.get("/api/analytics/performance")
async def get_performance_report():
    """Get handler performance report"""
    return orchestrator.analytics_logger.get_handler_performance_report()

@app.get("/api/logs/search")
async def search_logs(query: str, log_type: str = "routing", hours: int = 24, limit: int = 50):
    """Search through system logs"""
    results = orchestrator.analytics_logger.search_logs(query, log_type, hours, limit)
    return {"query": query, "results": results, "count": len(results)}

@app.get("/api/logs/export")
async def export_analytics():
    """Export comprehensive analytics"""
    export_path = orchestrator.analytics_logger.export_analytics()
    return {"export_path": export_path}

<<<<<<< HEAD
# Emotion Eval Mode - preference voting endpoint
@app.post("/api/vote_preference")
async def vote_preference(vote: PreferenceVoteSchema):
    """Record a user preference vote between two responses."""
    vote_data = vote.dict()
    vote_data["timestamp"] = datetime.now().isoformat()
    try:
        stats = orchestrator.analytics_logger.log_preference_vote(vote_data)
        logger.info(f"Preference vote recorded: winner {vote.winner}")
        return {"success": True, "stats": stats}
    except Exception as e:
        logger.error(f"Failed to record preference vote: {e}")
        raise HTTPException(status_code=500, detail="Failed to record vote")
=======

# Emotion Eval Mode Endpoint
@app.post("/api/vote_preference")
async def vote_preference(vote: PreferenceVoteRequest):
    """Record a preference vote between two responses."""
    success = await orchestrator.preference_vote_store.record_vote(
        vote.prompt, vote.response_a, vote.response_b, vote.winner
    )
    if success:
        return {"status": "recorded"}
    raise HTTPException(status_code=500, detail="Failed to record vote")
>>>>>>> a2b862af

# System Management Endpoints
@app.post("/api/system/cleanup")
async def cleanup_system(days_to_keep: int = 30):
    """Clean up old logs and data"""
    cleaned = orchestrator.analytics_logger.cleanup_old_logs(days_to_keep)
    return {"cleaned_entries": cleaned}

@app.get("/api/system/health")
async def system_health():
    """Comprehensive system health check"""
    analytics = orchestrator.analytics_logger.get_real_time_stats()
    memory = orchestrator.memory_system.get_memory_summary()
    persona = orchestrator.personality_system.get_current_persona()
    
    # Calculate health score
    health_factors = []
    
    # Handler availability
    if analytics.get("handler_details"):
        avg_success_rate = sum(h.get("success_rate", 0) for h in analytics["handler_details"].values()) / len(analytics["handler_details"])
        health_factors.append(avg_success_rate)
    
    # Memory usage (simple heuristic)
    active_sessions = memory["short_term"]["active_sessions"]
    memory_health = max(0, 1.0 - (active_sessions / 50))  # Assume 50+ sessions is heavy
    health_factors.append(memory_health)
    
    # System responsiveness (based on latency)
    avg_latency = analytics.get("performance", {}).get("avg_latency_seconds", 0)
    latency_health = max(0, 1.0 - (avg_latency / 10))  # Assume 10s+ is poor
    health_factors.append(latency_health)
    
    overall_health = sum(health_factors) / len(health_factors) if health_factors else 0.5
    
    if overall_health >= 0.8:
        health_status = "excellent"
    elif overall_health >= 0.6:
        health_status = "good"
    elif overall_health >= 0.4:
        health_status = "fair"
    else:
        health_status = "poor"
    
    return {
        "health_score": round(overall_health, 3),
        "health_status": health_status,
        "timestamp": datetime.now().isoformat(),
        "components": {
            "analytics": analytics,
            "memory": memory,
            "personality": {
                "current": persona["name"],
                "icon": persona["icon"]
            }
        }
    }

# Startup event to initialize advanced features
@app.on_event("startup")
async def startup_event():
    """Initialize advanced features on startup"""
    await orchestrator.preference_vote_store.initialize()
    await orchestrator.initialize_advanced_features()

# =============================================================================
# ADVANCED FEATURES API ENDPOINTS v2.1
# =============================================================================

# Reflection Engine Endpoints
@app.get("/api/reflection/summary")
async def get_reflection_summary():
    """Get reflection engine summary and statistics"""
    if not orchestrator.reflection_engine:
        raise HTTPException(status_code=503, detail="Reflection engine not available")
    return orchestrator.reflection_engine.get_reflection_summary()

@app.post("/api/reflection/enable")
async def enable_reflection_engine():
    """Enable background reflection engine"""
    if not orchestrator.reflection_engine:
        raise HTTPException(status_code=503, detail="Reflection engine not available")
    
    if not orchestrator.reflection_engine.is_running:
        asyncio.create_task(orchestrator.reflection_engine.start_background_reflection())
    
    return {"status": "enabled", "is_running": orchestrator.reflection_engine.is_running}

@app.post("/api/reflection/disable")
async def disable_reflection_engine():
    """Disable background reflection engine"""
    if not orchestrator.reflection_engine:
        raise HTTPException(status_code=503, detail="Reflection engine not available")
    
    orchestrator.reflection_engine.stop_background_reflection()
    return {"status": "disabled"}

# Connectivity Management Endpoints
@app.get("/api/connectivity/status")
async def get_connectivity_status():
    """Get current connectivity status and service health"""
    if not orchestrator.connectivity_manager:
        raise HTTPException(status_code=503, detail="Connectivity manager not available")
    return orchestrator.connectivity_manager.get_status_summary()

@app.get("/api/connectivity/routing-adjustments")
async def get_routing_adjustments():
    """Get routing adjustments based on connectivity"""
    if not orchestrator.connectivity_manager:
        raise HTTPException(status_code=503, detail="Connectivity manager not available")
    return orchestrator.connectivity_manager.get_routing_adjustments()

@app.post("/api/connectivity/force-offline")
async def force_offline_mode(enabled: bool = True):
    """Force offline mode on/off"""
    if not orchestrator.connectivity_manager:
        raise HTTPException(status_code=503, detail="Connectivity manager not available")
    
    orchestrator.connectivity_manager.force_offline_mode(enabled)
    return {"forced_offline": enabled, "current_mode": orchestrator.connectivity_manager.current_mode.value}

@app.post("/api/connectivity/check-services")
async def manual_service_check(service_id: Optional[str] = None):
    """Manually trigger service connectivity check"""
    if not orchestrator.connectivity_manager:
        raise HTTPException(status_code=503, detail="Connectivity manager not available")
    
    result = await orchestrator.connectivity_manager.manual_service_check(service_id)
    return result

@app.get("/api/connectivity/notification")
async def get_connectivity_notification():
    """Get UI notification about connectivity status"""
    if not orchestrator.connectivity_manager:
        return None
    return orchestrator.connectivity_manager.get_ui_notification()

# Additional endpoints for handler status updates and fallback alerts
@app.post("/api/update-handler-status")
async def update_handler_status(handler: str, status: str):
    """Update handler status from frontend/admin."""
    try:
        handler_registry.update(handler, HandlerState(status))
        return {"handler": handler, "status": status}
    except Exception as e:
        raise HTTPException(status_code=400, detail=str(e))


@app.post("/api/fallback-alert")
async def fallback_alert():
    """Notify UI that system entered emergency persona mode."""
    # In real implementation this would push websocket event
    return {"status": "alerted"}

# Private Memory Endpoints
@app.post("/api/private-memory/unlock")
async def unlock_private_memory(password: str = "default_dev_password"):
    """Unlock private memory with password"""
    if not orchestrator.private_memory_manager:
        raise HTTPException(status_code=503, detail="Private memory manager not available")
    
    success = orchestrator.private_memory_manager.unlock_private_memories(password)
    if success:
        return {"status": "unlocked", "message": "Private memories are now accessible"}
    else:
        raise HTTPException(status_code=401, detail="Invalid password")

@app.post("/api/private-memory/lock")
async def lock_private_memory():
    """Lock private memory"""
    if not orchestrator.private_memory_manager:
        raise HTTPException(status_code=503, detail="Private memory manager not available")
    
    orchestrator.private_memory_manager.lock_private_memories()
    return {"status": "locked", "message": "Private memories are now locked"}

@app.get("/api/private-memory/status")
async def get_private_memory_status():
    """Get private memory system status"""
    if not orchestrator.private_memory_manager:
        raise HTTPException(status_code=503, detail="Private memory manager not available")
    return orchestrator.private_memory_manager.get_status()

@app.get("/api/private-memory/preview")
async def get_private_memory_preview():
    """Get non-sensitive preview of private memories"""
    if not orchestrator.private_memory_manager:
        raise HTTPException(status_code=503, detail="Private memory manager not available")
    return orchestrator.private_memory_manager.get_private_memory_preview()

@app.post("/api/private-memory/add")
async def add_private_memory(request: dict):
    """Add a new private memory entry"""
    if not orchestrator.private_memory_manager:
        raise HTTPException(status_code=503, detail="Private memory manager not available")
    
    if not orchestrator.private_memory_manager.is_unlocked:
        raise HTTPException(status_code=403, detail="Private memories are locked")
    
    entry_id = orchestrator.private_memory_manager.add_private_memory(
        content=request.get("content", ""),
        tags=request.get("tags", []),
        category=request.get("category", "private"),
        session_id=request.get("session_id", "default"),
        access_level=request.get("access_level", "private"),
        metadata=request.get("metadata", {})
    )
    
    return {"entry_id": entry_id, "status": "added"}

@app.get("/api/private-memory/{entry_id}")
async def get_private_memory(entry_id: str):
    """Get a specific private memory entry"""
    if not orchestrator.private_memory_manager:
        raise HTTPException(status_code=503, detail="Private memory manager not available")
    
    if not orchestrator.private_memory_manager.is_unlocked:
        raise HTTPException(status_code=403, detail="Private memories are locked")
    
    memory = orchestrator.private_memory_manager.get_private_memory(entry_id)
    if not memory:
        raise HTTPException(status_code=404, detail="Private memory not found")
    
    return memory

@app.get("/api/private-memory/search")
async def search_private_memories(query: Optional[str] = None, category: Optional[str] = None, limit: int = 10):
    """Search private memories"""
    if not orchestrator.private_memory_manager:
        raise HTTPException(status_code=503, detail="Private memory manager not available")
    
    if not orchestrator.private_memory_manager.is_unlocked:
        raise HTTPException(status_code=403, detail="Private memories are locked")
    
    results = orchestrator.private_memory_manager.search_private_memories(
        query=query, category=category, limit=limit
    )
    return {"results": results, "count": len(results)}

# Persona Instruction Management Endpoints
@app.get("/api/personas/manifestos")
async def list_persona_manifestos():
    """List all available persona manifestos"""
    if not orchestrator.persona_instruction_manager:
        raise HTTPException(status_code=503, detail="Persona instruction manager not available")
    return orchestrator.persona_instruction_manager.list_manifestos()

@app.get("/api/personas/manifesto/{persona_id}")
async def get_persona_manifesto(persona_id: str):
    """Get a specific persona manifesto"""
    if not orchestrator.persona_instruction_manager:
        raise HTTPException(status_code=503, detail="Persona instruction manager not available")
    
    manifesto = orchestrator.persona_instruction_manager.get_manifesto(persona_id)
    if not manifesto:
        raise HTTPException(status_code=404, detail="Persona manifesto not found")
    
    return manifesto.to_dict()

@app.post("/api/personas/activate/{persona_id}")
async def activate_persona_manifesto(persona_id: str):
    """Activate a specific persona manifesto"""
    if not orchestrator.persona_instruction_manager:
        raise HTTPException(status_code=503, detail="Persona instruction manager not available")
    
    success = orchestrator.persona_instruction_manager.activate_persona(persona_id)
    if success:
        return {"status": "activated", "persona_id": persona_id}
    else:
        raise HTTPException(status_code=404, detail="Persona manifesto not found")

@app.get("/api/personas/active-instructions")
async def get_active_persona_instructions():
    """Get instruction set for currently active persona"""
    if not orchestrator.persona_instruction_manager:
        raise HTTPException(status_code=503, detail="Persona instruction manager not available")
    
    instructions = orchestrator.persona_instruction_manager.get_active_instructions()
    if not instructions:
        return {"message": "No persona currently active", "instructions": None}
    
    return instructions

@app.put("/api/personas/manifesto/{persona_id}")
async def update_persona_manifesto(persona_id: str, updates: dict):
    """Update an existing persona manifesto"""
    if not orchestrator.persona_instruction_manager:
        raise HTTPException(status_code=503, detail="Persona instruction manager not available")
    
    success = orchestrator.persona_instruction_manager.update_manifesto(persona_id, updates)
    if success:
        return {"status": "updated", "persona_id": persona_id}
    else:
        raise HTTPException(status_code=404, detail="Persona manifesto not found")

# Mirror Mode Endpoints
@app.get("/api/mirror-mode/status")
async def get_mirror_mode_status():
    """Get mirror mode status and statistics"""
    if not orchestrator.mirror_mode_manager:
        raise HTTPException(status_code=503, detail="Mirror mode manager not available")
    return orchestrator.mirror_mode_manager.get_mirror_statistics()

@app.post("/api/mirror-mode/enable")
async def enable_mirror_mode(intensity: float = 0.7, enabled_types: Optional[List[str]] = None):
    """Enable mirror mode with specified settings"""
    if not orchestrator.mirror_mode_manager:
        raise HTTPException(status_code=503, detail="Mirror mode manager not available")
    
    orchestrator.mirror_mode_manager.enable_mirror_mode(intensity, enabled_types)
    return {"status": "enabled", "intensity": intensity, "enabled_types": enabled_types}

@app.post("/api/mirror-mode/disable")
async def disable_mirror_mode():
    """Disable mirror mode"""
    if not orchestrator.mirror_mode_manager:
        raise HTTPException(status_code=503, detail="Mirror mode manager not available")
    
    orchestrator.mirror_mode_manager.disable_mirror_mode()
    return {"status": "disabled"}

@app.get("/api/mirror-mode/session/{session_id}")
async def get_session_reflections(session_id: str):
    """Get all mirror reflections for a specific session"""
    if not orchestrator.mirror_mode_manager:
        raise HTTPException(status_code=503, detail="Mirror mode manager not available")
    
    reflections = orchestrator.mirror_mode_manager.get_session_reflections(session_id)
    return {"session_id": session_id, "reflections": reflections, "count": len(reflections)}

@app.delete("/api/mirror-mode/history")
async def clear_mirror_history(session_id: Optional[str] = None):
    """Clear mirror mode reflection history"""
    if not orchestrator.mirror_mode_manager:
        raise HTTPException(status_code=503, detail="Mirror mode manager not available")
    
    orchestrator.mirror_mode_manager.clear_reflection_history(session_id)
    return {"status": "cleared", "session_id": session_id}

# New Mirror self-report endpoint
@app.post("/api/mirror")
async def get_last_mirror_report(stylized: bool = False):
    """Return the most recent self-report generated by mirror mode."""
    if not orchestrator.mirror_mode_manager:
        raise HTTPException(status_code=503, detail="Mirror mode manager not available")
    if stylized:
        return {"report": orchestrator.mirror_mode_manager.get_last_self_report_styled()}
    report = orchestrator.mirror_mode_manager.get_last_self_report()
    if not report:
        return {"message": "no report"}
    return report

# Search past mirror logs
@app.get("/api/mirror/search")
async def search_mirror_logs(pattern: str, limit: int = 20):
    if not orchestrator.mirror_mode_manager:
        raise HTTPException(status_code=503, detail="Mirror mode manager not available")
    results = orchestrator.mirror_mode_manager.search_log(pattern, limit)
    return {"pattern": pattern, "results": results}

# System Metrics Endpoints
@app.get("/api/metrics/realtime")
async def get_realtime_metrics():
    """Get real-time system metrics"""
    if not orchestrator.metrics_collector:
        raise HTTPException(status_code=503, detail="Metrics collector not available")
    return orchestrator.metrics_collector.get_realtime_status()

@app.get("/api/metrics/models")
async def get_model_usage_metrics():
    """Get detailed model usage statistics"""
    if not orchestrator.metrics_collector:
        raise HTTPException(status_code=503, detail="Metrics collector not available")
    return orchestrator.metrics_collector.get_model_usage_report()

@app.get("/api/metrics/features")
async def get_feature_usage_metrics():
    """Get feature usage statistics"""
    if not orchestrator.metrics_collector:
        raise HTTPException(status_code=503, detail="Metrics collector not available")
    return orchestrator.metrics_collector.get_feature_usage_report()

@app.get("/api/metrics/historical")
async def get_historical_metrics(period: str = "hour", limit: int = 24):
    """Get historical metrics data"""
    if not orchestrator.metrics_collector:
        raise HTTPException(status_code=503, detail="Metrics collector not available")
    
    if period not in ["minute", "hour", "day"]:
        raise HTTPException(status_code=400, detail="Period must be 'minute', 'hour', or 'day'")
    
    return {
        "period": period,
        "limit": limit,
        "data": orchestrator.metrics_collector.get_historical_data(period, limit)
    }

@app.get("/api/metrics/export")
async def export_system_metrics():
    """Export comprehensive system metrics"""
    if not orchestrator.metrics_collector:
        raise HTTPException(status_code=503, detail="Metrics collector not available")
    
    return {
        "export_data": orchestrator.metrics_collector.export_metrics(),
        "export_timestamp": datetime.now().isoformat()
    }

@app.get("/api/metrics/health")
async def get_metrics_health_check():
    """Get system health check from metrics"""
    if not orchestrator.metrics_collector:
        raise HTTPException(status_code=503, detail="Metrics collector not available")
    return orchestrator.metrics_collector.get_health_check()

# =============================================================================
# END ADVANCED FEATURES API ENDPOINTS
# =============================================================================

if __name__ == "__main__":
    port = int(os.getenv('DOLPHIN_PORT', 8000))
    logger.info(f"🐬 Starting Enhanced Dolphin Backend on port {port}")
    logger.info("Features: Personality System, Memory Management, Analytics Logging")
    uvicorn.run(app, host="0.0.0.0", port=port)<|MERGE_RESOLUTION|>--- conflicted
+++ resolved
@@ -727,7 +727,7 @@
     export_path = orchestrator.analytics_logger.export_analytics()
     return {"export_path": export_path}
 
-<<<<<<< HEAD
+
 # Emotion Eval Mode - preference voting endpoint
 @app.post("/api/vote_preference")
 async def vote_preference(vote: PreferenceVoteSchema):
@@ -741,19 +741,6 @@
     except Exception as e:
         logger.error(f"Failed to record preference vote: {e}")
         raise HTTPException(status_code=500, detail="Failed to record vote")
-=======
-
-# Emotion Eval Mode Endpoint
-@app.post("/api/vote_preference")
-async def vote_preference(vote: PreferenceVoteRequest):
-    """Record a preference vote between two responses."""
-    success = await orchestrator.preference_vote_store.record_vote(
-        vote.prompt, vote.response_a, vote.response_b, vote.winner
-    )
-    if success:
-        return {"status": "recorded"}
-    raise HTTPException(status_code=500, detail="Failed to record vote")
->>>>>>> a2b862af
 
 # System Management Endpoints
 @app.post("/api/system/cleanup")
